/*!
 * Copyright © 2007-2024 The Galette Team
 *
 * This file is part of Galette (https://galette.eu).
 *
 * Galette is free software: you can redistribute it and/or modify
 * it under the terms of the GNU General Public License as published by
 * the Free Software Foundation, either version 3 of the License, or
 * (at your option) any later version.
 *
 * Galette is distributed in the hope that it will be useful,
 * but WITHOUT ANY WARRANTY; without even the implied warranty of
 * MERCHANTABILITY or FITNESS FOR A PARTICULAR PURPOSE.  See the
 *  GNU General Public License for more details.
 *
 * You should have received a copy of the GNU General Public License
 * along with Galette. If not, see <http://www.gnu.org/licenses/>.
 *
 * @category  Javascript
 * @package   Galette
 *
<<<<<<< HEAD
 * @author    Johan Cwiklinski <johan@x-tnd.be>
=======
 * @author Johan Cwiklinski <johan@x-tnd.be>
>>>>>>> 462ca84a
 * @copyright 2007-2024 The Galette Team
 * @license   http://www.gnu.org/licenses/gpl-3.0.html GPL License 3.0 or (at your option) any later version
 * @link      https://galette.eu
 * @since     Available since 0.7dev - 2007-10-06
 */

/* Fomantic UI components */
var _bindFomanticComponents = function() {
    var
        $sidebar         = $('.ui.sidebar'),
        $dropdown        = $('.ui.dropdown:not(.navigation, .autosubmit), select'),
        $dropdownNav     = $('.ui.dropdown.navigation'),
        $accordion       = $('.ui.accordion'),
        $checkbox        = $('.ui.checkbox, .ui.radio.checkbox'),
        $tabulation      = $('.ui.tabbed .item'),
        $popup           = $('a[title], .tooltip'),
        $infoPopup       = $('i.circular.primary.icon.info.tooltip'),
        $menuPopupRight  = $('.ui.vertical.accordion.menu a[title]'),
        $menuPopupBottom = $('.ui.top.fixed.menu a.item[title]'),
        $menuPopupLeft   = $('.ui.dropdown.right-aligned a[title]')
    ;

    $sidebar.sidebar('attach events', '.toc.item');

    /* Make all dropdowns clickable when js is enabled for UX consistency.
     * Keep them hoverable only when js is disabled.
     */
    $('.simple.dropdown').removeClass('simple');
    $dropdown.dropdown();

    /* Required for keyboard accessibility on dropdowns used in navigation.
     */
    $dropdownNav.dropdown({
        // Set default action : simply open the link selected.
        action: function(text, value, element) {
            location.href = element[0].href;
        }
    });

    $accordion.accordion();

    $checkbox.checkbox();

    $tabulation.tab();

    /* Fomantic UI Tooltips */
    /* Hide all popups when a dropdown is shown. */
    $.fn.dropdown.settings.onShow = function() {
        $('body').popup('hide all');
    };
    /* Hide all popups when an accordion is opened. */
    $.fn.accordion.settings.onOpening = function() {
        $('body').popup('hide all');
    };
    /* Default behaviour for tooltips on links with a title attribute,
     * or other tags with the "tooltip" class.
     * The title (or data-html) attribute is appended to body and removed
     * from DOM after being hidden (inline: false).
     */
    $popup
        .popup({
            variation: 'inverted',
            inline: false,
            addTouchEvents: false,
        })
    ;
    /* Touch events are allowed on info icons popups.
     */
    $infoPopup
        .popup({
            variation: 'inverted',
            inline: false,
            addTouchEvents: true,
        })
    ;
    /* Position right on the main accordion menu.
     */
    $menuPopupRight
        .popup({
            position: 'right center',
            variation: 'inverted',
            delay: {
                show: 300
            },
            addTouchEvents: false,
        })
    ;
    /* Position bottom on the top fixed menu.
     */
    $menuPopupBottom
        .popup({
            position: 'center bottom',
            variation: 'inverted',
            addTouchEvents: false,
        })
    ;
    /* Position left on the top right language dropdown menu.
     */
    $menuPopupLeft
        .popup({
            position: 'left center',
            variation: 'inverted',
            delay: {
                show: 300
            },
            addTouchEvents: false,
        })
    ;
}

/* Required for keyboard navigation accessibility.
 */
var _keyboardNavigation = function() {
    // Accordion menus
    var _folds = document.querySelectorAll('[data-fold^="fold-"]');
    _folds.forEach(item => {
        item.addEventListener('keydown', event => {
            if (event.keyCode == 13) {
                event.target.click();
            }
        })
    });
    // Mobile menu trigger
    var _mobile_menu_trigger = document.querySelector('#top-navbar a.toc.item');
    _mobile_menu_trigger.addEventListener('keydown', event => {
        if (event.keyCode == 13) {
            // Open mobile menu
            event.target.click();
            // Jump to mobile menu
            var url = location.href;
            location.href = "#sidebarmenu";
            history.replaceState(null,null,url);
        }
    });
}

/* Required for keyboard accessibility on simple dropdowns with autosubmit.
 */
var _bindDropdownsAutosubmit = function() {
    $('.ui.dropdown.autosubmit').dropdown({
        action: function(text, value, element) {
            var element = element.parentElement !== undefined ? element : element[0];
            var dropdown = element.closest('.ui.dropdown');
            var form = element.closest('form');
            $(dropdown).dropdown('set value', value);
            $(dropdown).dropdown('hide');
            $(form).trigger('submit');
        }
    });
}

var _bind_check = function(boxelt) {
    if (typeof(boxelt) == 'undefined') {
        boxelt = 'entries_sel'
    }
    var _is_checked = true;
    $('.checkall').click(function(){
        $('table.listing :checkbox[name="' + boxelt + '[]"]').each(function(){
            this.checked = _is_checked;
        });
        _is_checked = !_is_checked;
        return false;
    });
    $('.checkinvert').click(function(){
        var _haschecked = false;
        $('table.listing :checkbox[name="' + boxelt + '[]"]').each(function(){
            if ($(this).is(':checked')) {
                this.checked = false;
            } else {
                this.checked = true;
                _haschecked = true;
            }
        });
        if (!_haschecked) {
            _is_checked = true;
        } else {
            _is_checked = false;
        }
        return false;
    });
};

/* Display tables legends in Fomantic UI modal */
var _bind_legend = function() {
    $('.show_legend').click(function(e){
        $('#legende').modal('show');
    });
}

$(function() {
    $('.nojs').removeClass('nojs').addClass('jsenabled');
    /* Display/enable elements required only when javascript is active */
    $('.jsenabled .jsonly.displaynone').removeClass('displaynone');
    $('.jsenabled .jsonly.disabled').removeClass('disabled');
    $('.jsenabled .jsonly.read-only').removeClass('read-only');
    $('.jsenabled .jsonly.search-dropdown').removeClass('search-dropdown').addClass('search clearable selection dropdown');

    _bindFomanticComponents();

    _bindDropdownsAutosubmit();

    _keyboardNavigation();

    var _back2Top = document.getElementById("back2top");
    document.body.addEventListener('scroll', function() {
        if (document.body.scrollTop > 150 || document.documentElement.scrollTop > 150) {
            _back2Top.style.display = "block";
        } else {
            _back2Top.style.display = "none";
        }
    });
    _back2Top.onclick = function(event){
        event.preventDefault();
        document.body.scrollTop = 0;
        document.documentElement.scrollTop = 0;
    }
});<|MERGE_RESOLUTION|>--- conflicted
+++ resolved
@@ -19,11 +19,7 @@
  * @category  Javascript
  * @package   Galette
  *
-<<<<<<< HEAD
- * @author    Johan Cwiklinski <johan@x-tnd.be>
-=======
  * @author Johan Cwiklinski <johan@x-tnd.be>
->>>>>>> 462ca84a
  * @copyright 2007-2024 The Galette Team
  * @license   http://www.gnu.org/licenses/gpl-3.0.html GPL License 3.0 or (at your option) any later version
  * @link      https://galette.eu
