{extends file="page.tpl"}

{block name="content"}
        <form action="{path_for name="filter-memberslist"}" method="post" id="filtre">
            <fieldset class="cssform large">
                <legend class="ui-state-active ui-corner-top">{_T string="Simple search"}</legend>
                <div>
                    <p>
                        <label class="bline" for="filter_str">{_T string="Search:"}</label>
                        <input type="text" name="filter_str" id="filter_str" value="{$filters->filter_str}" type="search" placeholder="{_T string="Enter a value"}"/>&nbsp;
                        {_T string="in:"}&nbsp;
                        <select name="filter_field">
                            {html_options options=$filter_field_options selected=$filters->field_filter}
                        </select>
                    </p>
                    <p>
                        <label class="bline" for="filter_membership">{_T string="Membership status"}</label>
                        <select id="filter_membership" name="filter_membership">
                            {html_options options=$filter_membership_options selected=$filters->membership_filter}
                        </select>
                    </p>
                    <p>
                        <label class="bline" for="filter_account">{_T string="Account activity"}</label>
                        <select id="filter_account" name="filter_account">
                            {html_options options=$filter_accounts_options selected=$filters->account_status_filter}
                        </select>
                    </p>
                    <p>
                        <label class="bline" for="group_filter">{_T string="Member of group"}</label>
                        <select name="group_filter">
                            <option value="0">{_T string="Select a group"}</option>
{foreach from=$filter_groups_options item=group}
                            <option value="{$group->getId()}"{if $filters->group_filter eq $group->getId()} selected="selected"{/if}>{$group->getName()}</option>
{/foreach}
                        </select>
                    <p>
                        <span class="bline">{_T string="With mail:"}</span>
                        <input type="radio" name="email_filter" id="filter_dc_email" value="{Galette\Repository\Members::FILTER_DC_EMAIL}"{if $filters->email_filter eq constant('Galette\Repository\Members::FILTER_DC_EMAIL')} checked="checked"{/if}>
                        <label for="filter_dc_email" >{_T string="Don't care"}</label>
                        <input type="radio" name="email_filter" id="filter_with_email" value="{Galette\Repository\Members::FILTER_W_EMAIL}"{if $filters->email_filter eq constant('Galette\Repository\Members::FILTER_W_EMAIL')} checked="checked"{/if}>
                        <label for="filter_with_email" >{_T string="With"}</label>
                        <input type="radio" name="email_filter" id="filter_without_email" value="{Galette\Repository\Members::FILTER_WO_EMAIL}"{if $filters->email_filter eq constant('Galette\Repository\Members::FILTER_WO_EMAIL')} checked="checked"{/if}>
                        <label for="filter_without_email" >{_T string="Without"}</label>
                    </p>
                </div>
            </fieldset>
            <fieldset class="cssform large">
                <legend class="ui-state-active ui-corner-top">{_T string="Advanced search"}</legend>
                <div>
                     <p>
                        <span class="bline">{_T string="Birth date"}</span>
                        <label for="birth_date_begin">{_T string="beetween"}</label>
                        <input id="birth_date_begin" name="birth_date_begin" type="text" class="modif_date" maxlength="10" size="10" value="{$filters->birth_date_begin}"/>
                        <label for="birth_date_end">{_T string="and"}</label>
                        <input id="birth_date_end" name="birth_date_end" type="text" class="modif_date" maxlength="10" size="10" value="{$filters->birth_date_end}"/>
                    </p>
                    <p>
                        <span class="bline">{_T string="Creation date"}</span>
                        <label for="creation_date_begin">{_T string="beetween"}</label>
                        <input id="creation_date_begin" name="creation_date_begin" type="text" class="modif_date" maxlength="10" size="10" value="{$filters->creation_date_begin}"/>
                        <label for="creation_date_end">{_T string="and"}</label>
                        <input id="creation_date_end" name="creation_date_end" type="text" class="modif_date" maxlength="10" size="10" value="{$filters->creation_date_end}"/>
                    </p>
                    <p>
                        <span class="bline">{_T string="Modification date"}</span>
                        <label for="modif_date_begin">{_T string="beetween"}</label>
                        <input id="modif_date_begin" name="modif_date_begin" type="text" class="modif_date" maxlength="10" size="10" value="{$filters->modif_date_begin}"/>
                        <label for="modif_date_end">{_T string="and"}</label>
                        <input id="modif_date_end" name="modif_date_end" type="text" class="modif_date" maxlength="10" size="10" value="{$filters->modif_date_end}"/>
                    </p>
                    <p>
                        <span class="bline">{_T string="Due date"}</span>
                        <label for="due_date_begin">{_T string="beetween"}</label>
                        <input id="due_date_begin" name="due_date_begin" type="text" class="due_date" maxlength="10" size="10" value="{$filters->due_date_begin}"/>
                        <label for="due_date_end">{_T string="and"}</label>
                        <input id="due_date_end" name="due_date_end" type="text" class="due_date" maxlength="10" size="10" value="{$filters->due_date_end}"/>
                    </p>
                    <p>
                        <span class="bline">{_T string="Show public infos"}</span>
                        <input type="radio" name="show_public_infos" id="show_public_infos_dc" value="{Galette\Repository\Members::FILTER_DC_PUBINFOS}"{if $filters->show_public_infos eq constant('Galette\Repository\Members::FILTER_DC_PUBINFOS')} checked="checked"{/if}>
                        <label for="show_public_infos_dc" >{_T string="Don't care"}</label>
                        <input type="radio" name="show_public_infos" id="show_public_infos_yes" value="{Galette\Repository\Members::FILTER_W_PUBINFOS}"{if $filters->show_public_infos eq constant('Galette\Repository\Members::FILTER_W_PUBINFOS')} checked="checked"{/if}>
                        <label for="show_public_infos_yes" >{_T string="Yes"}</label>
                        <input type="radio" name="show_public_infos" id="show_public_infos_no" value="{Galette\Repository\Members::FILTER_WO_PUBINFOS}"{if $filters->show_public_infos eq constant('Galette\Repository\Members::FILTER_WO_PUBINFOS')} checked="checked"{/if}>
                        <label for="show_public_infos_no" >{_T string="No"}</label>
                    </p>
                    <p>
                        <label class="bline" for="status">{_T string="Statuts"}</label>
                        <select name="status[]" id="status" multiple="multiple">
                            {html_options options=$statuts selected=$filters->status}
                        </select>
                    </p>
                </div>
            </fieldset>
            <fieldset class="cssform large">
                <legend class="ui-state-active ui-corner-top">{_T string="Within contributions"}</legend>
                <div>
                    <p>
                        <span class="bline">{_T string="Creation date"}</span>
                        <label for="contrib_creation_date_begin">{_T string="beetween"}</label>
                        <input id="contrib_creation_date_begin" name="contrib_creation_date_begin" type="text" class="modif_date" maxlength="10" size="10" value="{$filters->contrib_creation_date_begin}"/>
                        <label for="contrib_creation_date_end">{_T string="and"}</label>
                        <input id="contrib_creation_date_end" name="contrib_creation_date_end" type="text" class="modif_date" maxlength="10" size="10" value="{$filters->contrib_creation_date_end}"/>
                    </p>
                    <p>
                        <span class="bline">{_T string="Begin date"}</span>
                        <label for="contrib_begin_date_begin">{_T string="beetween"}</label>
                        <input id="contrib_begin_date_begin" name="contrib_begin_date_begin" type="text" class="modif_date" maxlength="10" size="10" value="{$filters->contrib_begin_date_begin}"/>
                        <label for="contrib_begin_date_end">{_T string="and"}</label>
                        <input id="contrib_begin_date_end" name="contrib_begin_date_end" type="text" class="modif_date" maxlength="10" size="10" value="{$filters->contrib_begin_date_end}"/>
                    </p>
                    <p>
                        <span class="bline">{_T string="End date"}</span>
                        <label for="contrib_end_date_begin">{_T string="beetween"}</label>
                        <input id="contrib_end_date_begin" name="contrib_end_date_begin" type="text" class="due_date" maxlength="10" size="10" value="{$filters->contrib_end_date_begin}"/>
                        <label for="contrib_end_date_end">{_T string="and"}</label>
                        <input id="contrib_end_date_end" name="contrib_end_date_end" type="text" class="due_date" maxlength="10" size="10" value="{$filters->contrib_end_date_end}"/>
                    </p>
                    <p>
                        <span class="bline">{_T string="Amount"}</span>
                        <label for="contrib_min_amount">{_T string="beetween"}</label>
                        <input id="contrib_min_amount" name="contrib_min_amount" type="text" maxlength="10" size="10" value="{$filters->contrib_min_amount}"/>
                        <label for="contrib_max_amount">{_T string="and"}</label>
                        <input id="contrib_max_amount" name="contrib_max_amount" type="text" maxlength="10" size="10" value="{$filters->contrib_max_amount}"/>
                    </p>
                    <p>
                        <label class="bline" for="contributions_types">{_T string="Type"}</label>
                        <select name="contributions_types[]" id="contributions_types" multiple="multiple">
                            {html_options options=$contributions_types selected=$filters->contributions_types}
                        </select>
                    </p>
                    <p>
                        <label class="bline" for="payments_types">{_T string="Payment type"}</label>
                        <select name="payments_types[]" id="payments_types" multiple="multiple">
                            {html_options options=$payments_types selected=$filters->payments_types}
                        </select>
                    </p>
{foreach $cdynamic_fields as $field}
    {assign var=fid value=$field.field_id}
    {if $field.field_type eq constant('Galette\Entity\DynamicFields::CHOICE')}
        {assign var=rid value="cdsc_$fid"}
    {else}
        {assign var=rid value="cds_$fid"}
    {/if}
                    <p>
                        <label class="bline" for="cds{if $field.field_type eq constant('Galette\Entity\DynamicFields::CHOICE')}c{/if}_{$field.field_id}">{$field.field_name}</label>
    {if $field.field_type eq constant('Galette\Entity\DynamicFields::LINE')}
                        <input type="text" name="cds{if $field.field_type eq constant('Galette\Entity\DynamicFields::CHOICE')}c{/if}_{$field.field_id}" id="cds{if $field.field_type eq constant('Galette\Entity\DynamicFields::CHOICE')}c{/if}_{$field.field_id}" value="{if isset($filters->contrib_dynamic.$rid)}{$filters->contrib_dynamic.$rid}{/if}" />
    {elseif $field.field_type eq constant('Galette\Entity\DynamicFields::TEXT')}
                        <textarea name="cds{if $field.field_type eq constant('Galette\Entity\DynamicFields::CHOICE')}c{/if}_{$field.field_id}" id="cds{if $field.field_type eq constant('Galette\Entity\DynamicFields::CHOICE')}c{/if}_{$field.field_id}">{if isset($filters->contrib_dynamic.$rid)}{$filters->contrib_dynamic.$rid}{/if}</textarea>
    {elseif $field.field_type eq constant('Galette\Entity\DynamicFields::CHOICE')}
                        <select name="cds{if $field.field_type eq constant('Galette\Entity\DynamicFields::CHOICE')}c{/if}_{$field.field_id}[]" id="cds{if $field.field_type eq constant('Galette\Entity\DynamicFields::CHOICE')}c{/if}_{$field.field_id}" multiple="multiple">
                            <option value="">{_T string="Select"}</option>
        {foreach $field.choices item=choice key=k}
                            <option value="{$k}"{if isset($cds.field) and  $cds.field eq $rid} selected="selected"{/if}>{$choice}</option>
        {/foreach}
                        </select>
    {/if}
                    </p>
{/foreach}
                </div>
            </fieldset>
            <fieldset class="cssform large">
                <legend class="ui-state-active ui-corner-top">{_T string="Free search"}<a class="clearfilter" href="#" title="{_T string="Add new free search criteria"}" id="btnadd_small">{_T string="Add"}</a></legend>
                <ul id="fs_sortable" class="fields_list connectedSortable">
{foreach from=$filters->free_search item=fs}
                    <li>
                        <select name="free_logical_operator[]" class="operator_selector">
                            <option value="{Galette\Filters\AdvancedMembersList::OP_AND}"{if $fs.log_op eq constant('Galette\Filters\AdvancedMembersList::OP_AND')} selected="selected"{/if}>{_T string="and"}</option>
                            <option value="{Galette\Filters\AdvancedMembersList::OP_OR}"{if $fs.log_op eq constant('Galette\Filters\AdvancedMembersList::OP_OR')} selected="selected"{/if}>{_T string="or"}</option>
                        </select>
                        <select name="free_field[]" class="field_selector">
                            <option value="">{_T string="Select a field"}</option>
    {foreach $search_fields as $field}
<<<<<<< HEAD
                            <option value="{$field@key}"{if $fs.field eq $field@key} selected="selected"{assign var=type value=constant('Galette\Entity\DynamicFields::LINE')}{/if}>{$field.label}</option>
=======
        {if $fs.field eq $field@key}
            {if $field@key|strpos:'date_' === 0 or $field@key eq 'ddn_adh'}
                {assign var=type value=constant('Galette\Entity\DynamicFields::DATE')}
            {else}
                {assign var=type value=constant('Galette\Entity\DynamicFields::LINE')}
            {/if}
        {/if}
                            <option value="{$field@key}"{if $fs.field eq $field@key} selected="selected"{/if}>{$field.label}</option>
>>>>>>> a59d873d
    {/foreach}
    {foreach $dynamic_fields as $field}
        {if $field.field_type eq constant('Galette\Entity\DynamicFields::SEPARATOR')}
                {continue}
        {/if}
        {assign var=fid value=$field.field_id}
        {assign var=rid value="dyn_$fid"}
<<<<<<< HEAD
			    <option value="dyn_{$field.field_id}"{if $fs.field eq $rid} selected="selected"{assign var=type value=$field.field_type}{assign var=choices value=$field.choices}{/if}>{$field.field_name}</option>
    {/foreach}
                        </select>
                        <span>
    {if $type eq constant('Galette\Entity\DynamicFields::LINE')}
                        <select name="free_query_operator[]">
                            <option value="{Galette\Filters\AdvancedMembersList::OP_EQUALS}"{if $fs.qry_op eq constant('Galette\Filters\AdvancedMembersList::OP_EQUALS')} selected="selected"{/if}>{_T string="is"}</option>
                            <option value="{Galette\Filters\AdvancedMembersList::OP_CONTAINS}"{if $fs.qry_op eq constant('Galette\Filters\AdvancedMembersList::OP_CONTAINS')} selected="selected"{/if}>{_T string="contains"}</option>
                            <option value="{Galette\Filters\AdvancedMembersList::OP_NOT_EQUALS}"{if $fs.qry_op eq constant('Galette\Filters\AdvancedMembersList::OP_NOT_EQUALS')} selected="selected"{/if}>{_T string="is not"}</option>
                            <option value="{Galette\Filters\AdvancedMembersList::OP_NOT_CONTAINS}"{if $fs.qry_op eq constant('Galette\Filters\AdvancedMembersList::OP_NOT_CONTAINS')} selected="selected"{/if}>{_T string="do not contains"}</option>
                            <option value="{Galette\Filters\AdvancedMembersList::OP_STARTS_WITH}"{if $fs.qry_op eq constant('Galette\Filters\AdvancedMembersList::OP_STARTS_WITH')} selected="selected"{/if}>{_T string="starts with"}</option>
                            <option value="{Galette\Filters\AdvancedMembersList::OP_ENDS_WITH}"{if $fs.qry_op eq constant('Galette\Filters\AdvancedMembersList::OP_ENDS_WITH')} selected="selected"{/if}>{_T string="ends with"}</option>
                        </select>
			<input type="text" name="free_text[]" value="{$fs.search}"/>
    {elseif $type eq constant('Galette\Entity\DynamicFields::TEXT')}
                        <select name="free_query_operator[]">
                            <option value="{Galette\Filters\AdvancedMembersList::OP_EQUALS}"{if $fs.qry_op eq constant('Galette\Filters\AdvancedMembersList::OP_EQUALS')} selected="selected"{/if}>{_T string="is"}</option>
                            <option value="{Galette\Filters\AdvancedMembersList::OP_CONTAINS}"{if $fs.qry_op eq constant('Galette\Filters\AdvancedMembersList::OP_CONTAINS')} selected="selected"{/if}>{_T string="contains"}</option>
                            <option value="{Galette\Filters\AdvancedMembersList::OP_NOT_EQUALS}"{if $fs.qry_op eq constant('Galette\Filters\AdvancedMembersList::OP_NOT_EQUALS')} selected="selected"{/if}>{_T string="is not"}</option>
                            <option value="{Galette\Filters\AdvancedMembersList::OP_NOT_CONTAINS}"{if $fs.qry_op eq constant('Galette\Filters\AdvancedMembersList::OP_NOT_CONTAINS')} selected="selected"{/if}>{_T string="do not contains"}</option>
                            <option value="{Galette\Filters\AdvancedMembersList::OP_STARTS_WITH}"{if $fs.qry_op eq constant('Galette\Filters\AdvancedMembersList::OP_STARTS_WITH')} selected="selected"{/if}>{_T string="starts with"}</option>
                            <option value="{Galette\Filters\AdvancedMembersList::OP_ENDS_WITH}"{if $fs.qry_op eq constant('Galette\Filters\AdvancedMembersList::OP_ENDS_WITH')} selected="selected"{/if}>{_T string="ends with"}</option>
                        </select>
			<input type="text" name="free_text[]" value="{$fs.search}" class="large"/>
    {elseif $type eq constant('Galette\Entity\DynamicFields::CHOICE')}
=======
                            <option value="dyn_{$field.field_id}"{if $fs.field eq $rid} selected="selected"{assign var=type value=$field.field_type}{assign var=choices value=$field.choices}{/if}>{$field.field_name}</option>
    {/foreach}
                        </select>
                        <span>
                            <input type="hidden" name="free_type[]" value="{$type}"/>
    {if $type eq constant('Galette\Entity\DynamicFields::CHOICE')}
>>>>>>> a59d873d
                        <select name="free_query_operator[]">
                            <option value="{Galette\Filters\AdvancedMembersList::OP_EQUALS}"{if $fs.qry_op eq constant('Galette\Filters\AdvancedMembersList::OP_EQUALS')} selected="selected"{/if}>{_T string="is"}</option>
                            <option value="{Galette\Filters\AdvancedMembersList::OP_NOT_EQUALS}"{if $fs.qry_op eq constant('Galette\Filters\AdvancedMembersList::OP_NOT_EQUALS')} selected="selected"{/if}>{_T string="is not"}</option>
                        </select>
                        <select name="free_text[]">
<<<<<<< HEAD
	{foreach $choices as $choice}
                            <option value="{$choice@index}"{if $fs.search eq $choice@index} selected="selected"{/if}>{$choice}</option>
	{/foreach}
=======
        {foreach $choices as $choice}
                            <option value="{$choice@index}"{if $fs.search eq $choice@index} selected="selected"{/if}>{$choice}</option>
        {/foreach}
>>>>>>> a59d873d
                        </select>
    {elseif $type eq constant('Galette\Entity\DynamicFields::DATE')}
                        <select name="free_query_operator[]">
                            <option value="{Galette\Filters\AdvancedMembersList::OP_EQUALS}"{if $fs.qry_op eq constant('Galette\Filters\AdvancedMembersList::OP_EQUALS')} selected="selected"{/if}>{_T string="is"}</option>
                            <option value="{Galette\Filters\AdvancedMembersList::OP_BEFORE}"{if $fs.qry_op eq constant('Galette\Filters\AdvancedMembersList::OP_BEFORE')} selected="selected"{/if}>{_T string="before"}</option>
                            <option value="{Galette\Filters\AdvancedMembersList::OP_AFTER}"{if $fs.qry_op eq constant('Galette\Filters\AdvancedMembersList::OP_AFTER')} selected="selected"{/if}>{_T string="after"}</option>
                        </select>
<<<<<<< HEAD
			<input type="text" name="free_text[]" value="{$fs.search}" class="modif_date" maxlength="10" size="10"/>
=======
                        <input type="text" name="free_text[]" value="{$fs.search|date_format:{_T string="Y-m-d"}}" class="modif_date" maxlength="10" size="10"/>
                        <span class="exemple">{_T string="(yyyy-mm-dd format)"}</span>
>>>>>>> a59d873d
    {elseif $type eq constant('Galette\Entity\DynamicFields::BOOLEAN')}
                        <select name="free_query_operator[]">
                            <option value="{Galette\Filters\AdvancedMembersList::OP_EQUALS}"{if $fs.qry_op eq constant('Galette\Filters\AdvancedMembersList::OP_EQUALS')} selected="selected"{/if}>{_T string="is"}</option>
                        </select>
<<<<<<< HEAD
			<input type="radio" name="free_text[]" value="1"{if $fs.search eq 1} checked="checked"{/if}/>{_T string="true"}<input type="radio" name="free_text[]" value="0"{if $fs.search eq 0} checked="checked"{/if}/>{_T string="false"}
    {elseif $type eq constant('Galette\Entity\DynamicFields::FILE')}
=======
                        <input type="radio" name="free_text[]" id="free_text_yes" value="1"{if $fs.search eq 1} checked="checked"{/if}/><label for="free_text_yes">{_T string="Yes"}</label><input type="radio" name="free_text[]" id="free_text_no" value="0"{if $fs.search eq 0} checked="checked"{/if}/><label for="free_text_no">{_T string="No"}</label>
    {else}
>>>>>>> a59d873d
                        <select name="free_query_operator[]">
                            <option value="{Galette\Filters\AdvancedMembersList::OP_EQUALS}"{if $fs.qry_op eq constant('Galette\Filters\AdvancedMembersList::OP_EQUALS')} selected="selected"{/if}>{_T string="is"}</option>
                            <option value="{Galette\Filters\AdvancedMembersList::OP_CONTAINS}"{if $fs.qry_op eq constant('Galette\Filters\AdvancedMembersList::OP_CONTAINS')} selected="selected"{/if}>{_T string="contains"}</option>
                            <option value="{Galette\Filters\AdvancedMembersList::OP_NOT_EQUALS}"{if $fs.qry_op eq constant('Galette\Filters\AdvancedMembersList::OP_NOT_EQUALS')} selected="selected"{/if}>{_T string="is not"}</option>
                            <option value="{Galette\Filters\AdvancedMembersList::OP_NOT_CONTAINS}"{if $fs.qry_op eq constant('Galette\Filters\AdvancedMembersList::OP_NOT_CONTAINS')} selected="selected"{/if}>{_T string="do not contains"}</option>
                            <option value="{Galette\Filters\AdvancedMembersList::OP_STARTS_WITH}"{if $fs.qry_op eq constant('Galette\Filters\AdvancedMembersList::OP_STARTS_WITH')} selected="selected"{/if}>{_T string="starts with"}</option>
                            <option value="{Galette\Filters\AdvancedMembersList::OP_ENDS_WITH}"{if $fs.qry_op eq constant('Galette\Filters\AdvancedMembersList::OP_ENDS_WITH')} selected="selected"{/if}>{_T string="ends with"}</option>
                        </select>
<<<<<<< HEAD
			<input type="text" name="free_text[]" value="{$fs.search}"/>
    {/if}
			</span>
=======
                        <input type="text" name="free_text[]" value="{$fs.search}"{if $type eq constant('Galette\Entity\DynamicFields::TEXT')} class="large"{/if}/>
    {/if}
            </span>
>>>>>>> a59d873d
                        <a class="fright clearfilter" href="#" title="{_T string="Remove criteria"}">{_T string="Remove criteria"}</a>
                    </li>
{/foreach}
                </ul>
            </fieldset>
{* This one will be available later
{if $login->isAdmin()}
            <fieldset class="cssform large">
                <legend class="ui-state-active ui-corner-top">{_T string="Expert search"}</legend>
                <div>
                    <p id="warningbox"><strong>{_T string="Be extremely careful when using this one!"}</strong><br/>{_T string="If the following is not empty, all others filters will be ignored."}</p>
                    <p>
                        <label class="bline" for="sql_where">{_T string="SQL query"}</label>
                        <textarea name="sql" id="sql"></textarea><br/>
                        <span class="exemple">{_T string="If your query does not begin with a 'SELECT' statement, it will automatically be added."}</span>
                    </p>
                </div>
            </fieldset>
{/if}*}
            <div class="center">
                <input type="hidden" name="advanced_filtering" value="true" />
                <input type="submit" class="inline" value="{_T string="Filter"}"/>
                <input type="submit" name="clear_adv_filter" class="inline" value="{_T string="Clear filter"}"/>
            </div>
        </form>
{/block}

{block name="javascripts"}
        <script type="text/javascript">
            var _operators = {
                op_equals: { id: {Galette\Filters\AdvancedMembersList::OP_EQUALS}, name: "{_T string='is'}" },
                op_contains: { id: {Galette\Filters\AdvancedMembersList::OP_CONTAINS}, name: "{_T string='contains'}" },
                op_not_equals: { id: {Galette\Filters\AdvancedMembersList::OP_NOT_EQUALS}, name: "{_T string='is not'}" },
                op_not_contains: { id: {Galette\Filters\AdvancedMembersList::OP_NOT_CONTAINS}, name: "{_T string='do not contains'}" },
                op_starts_with: { id: {Galette\Filters\AdvancedMembersList::OP_STARTS_WITH}, name: "{_T string='starts with'}" },
                op_ends_with: { id: {Galette\Filters\AdvancedMembersList::OP_ENDS_WITH}, name: "{_T string='ends with'}" },
                op_before: { id: {Galette\Filters\AdvancedMembersList::OP_BEFORE}, name: "{_T string='before'}" },
                op_after: { id: {Galette\Filters\AdvancedMembersList::OP_AFTER}, name: "{_T string='after'}" },
            };

            var _fields = {
{foreach $search_fields as $field}
<<<<<<< HEAD
                {$field@key}: { type:'line' },
=======
    {if $field@key|strpos:'date_' === 0 or $field@key eq 'ddn_adh'}
        {assign var=type value=constant('Galette\Entity\DynamicFields::DATE')}
    {else}
        {assign var=type value=constant('Galette\Entity\DynamicFields::LINE')}
    {/if}
                {$field@key}: { type:'{$type}' },
>>>>>>> a59d873d
{/foreach}
{foreach $dynamic_fields as $field}
    {if $field.field_type eq constant('Galette\Entity\DynamicFields::SEPARATOR')}
        {continue}
<<<<<<< HEAD
    {elseif $field.field_type eq constant('Galette\Entity\DynamicFields::TEXT')}
                dyn_{$field.field_id}: { type:'text' },
    {elseif $field.field_type eq constant('Galette\Entity\DynamicFields::LINE')}
                dyn_{$field.field_id}: { type:'line' },
    {elseif $field.field_type eq constant('Galette\Entity\DynamicFields::CHOICE')}
                dyn_{$field.field_id}: { type:'choice', values: {$field.choices|@json_encode} },
    {elseif $field.field_type eq constant('Galette\Entity\DynamicFields::DATE')}
                dyn_{$field.field_id}: { type:'date' },
    {elseif $field.field_type eq constant('Galette\Entity\DynamicFields::BOOLEAN')}
                dyn_{$field.field_id}: { type:'boolean' },
    {elseif $field.field_type eq constant('Galette\Entity\DynamicFields::FILE')}
                dyn_{$field.field_id}: { type:'file' },
=======
    {else}
                dyn_{$field.field_id}: { type:'{$field.field_type}' },
>>>>>>> a59d873d
    {/if}
{/foreach}
            };

            var _newFilter = function(elt) {
                elt.find('span').html('');
                elt.find('select.operator_selector').val(0);
                elt.find('select.field_selector').val('');
            }
            var _rmFilter = function(elt) {
                if ( !elt ) {
                    elt = $('li');
                }
                elt.find('.clearfilter').click(function(){
                    var _this = $(this);
                    if ( _this.parents('ul').find('li').length > 1 ) {
                        _this.parent('li').remove();
                    } else {
                        _newFilter(_this.parent('li'));
                    }
                    return false;
                });
            }
            var _getOperatorSelector = function(list) {
                var _options = '';
                for (var i = 0; i < list.length; i++) {
                    var _operator = _operators[list[i]];
                    _options += '<option value="' + _operator.id + '">' + _operator.name + '</option>';
                }
                return '<select name="free_query_operator[]">' + _options + '</select>';
            }

            var _datePickers = function() {
                $.datepicker.setDefaults($.datepicker.regional['{$galette_lang}']);
                $('.modif_date').datepicker({
                    changeMonth: true,
                    changeYear: true,
                    showOn: 'button',
                    buttonImage: '{base_url}/{$template_subdir}images/calendar.png',
                    buttonImageOnly: true,
                    maxDate: '-0d',
                    yearRange: 'c-10:c+0',
                    buttonText: '{_T string="Select a date" escape="js"}'
                });
                $('.due_date').datepicker({
                    changeMonth: true,
                    changeYear: true,
                    showOn: 'button',
                    buttonImage: '{base_url}/{$template_subdir}images/calendar.png',
                    buttonImageOnly: true,
                    yearRange: 'c-10:c+5',
                    buttonText: '{_T string="Select a date" escape="js"}'
                });
            }

            $(function(){
                _collapsibleFieldsets();
                _initSortable();
                _datePickers();

                $('#btnadd_small').click(function(){
                    var _ul = $('#fs_sortable');
                    var _new = _ul.find('li').last().clone(true);
                    _newFilter(_new);
                    _rmFilter(_new);
                    _ul.append(_new);
                    _fieldsInSortable();
                    return false;
                });

                $('.field_selector').change(function () {
                    var _field_id = $(this).val();
                    var _field    = _fields[_field_id];
                    var _type     = _field.type;

<<<<<<< HEAD
		    if (!_type) {
			return false;
		    }

                    var _html;
                    switch(_type) {
                        case 'boolean':
                            _html  = _getOperatorSelector(['op_equals']);
                            _html += '<input type="radio" name="free_text[]" value="1"/>{_T string="true"}<input type="radio" name="free_text[]" value="0"/>{_T string="false"}';
                            break;
                        case 'choice':
=======
                    if (!_type) {
                        return false;
                    }

                    var _html;
                    switch(_type) {
                        case '{constant('Galette\Entity\DynamicFields::BOOLEAN')}':
                            _html  = _getOperatorSelector(['op_equals']);

                            _html += '<input type="radio" name="free_text[]" id="free_text_yes" value="1"{if $fs.search eq 1} checked="checked"{/if}/><label for="free_text_yes">{_T string="Yes"}</label><input type="radio" name="free_text[]" id="free_text_no" value="0"{if $fs.search eq 0} checked="checked"{/if}/><label for="free_text_no">{_T string="No"}</label>';
                            break;
                        case '{constant('Galette\Entity\DynamicFields::CHOICE')}':
>>>>>>> a59d873d
                            _html = _getOperatorSelector(['op_equals', 'op_not_equals']);
                            var _options = '';
                            for (var i = 0; i < _field.values.length; i++) {
                                _options += '<option value="' + i + '">' + _field.values[i] + '</option>';
                            }
                            _html += '<select name="free_text[]">' + _options + '</select>';
                            break;
<<<<<<< HEAD
                        case 'text':
                            _html  = _getOperatorSelector(['op_equals', 'op_contains', 'op_not_equals', 'op_not_contains', 'op_starts_with', 'op_ends_with']);
                            _html += '<input type="text" name="free_text[]" class="large"/>';
                            break;
                        case 'line':
                        case 'file':
                            _html  = _getOperatorSelector(['op_equals', 'op_contains', 'op_not_equals', 'op_not_contains', 'op_starts_with', 'op_ends_with']);
                            _html += '<input type="text" name="free_text[]"/>';
                            break;
                        case 'date':
                            _html  = _getOperatorSelector(['op_equals', 'op_before', 'op_after']);
                            _html += '<input type="text" name="free_text[] class="modif_date" maxlength="10" size="10"/>';
                            break;
                    }
                    $(this).parent().find('span').html(_html);
=======
                        case '{constant('Galette\Entity\DynamicFields::DATE')}':
                            _html  = _getOperatorSelector(['op_equals', 'op_before', 'op_after']);
                            _html += '<input type="text" name="free_text[]" class="modif_date" maxlength="10" size="10"/>';
                            _html += '<span class="exemple">{_T string="(yyyy-mm-dd format)"}</span>';
                            break;
                        default:
                            _html  = _getOperatorSelector(['op_equals', 'op_contains', 'op_not_equals', 'op_not_contains', 'op_starts_with', 'op_ends_with']);
                            _html += '<input type="text" name="free_text[]"';
                            if (_type == 'text') {
                                _html += ' class="large"';
                            }
                            _html += '/>';
                            break;

                    }
                    _html += '<input type="hidden" name="free_type[]" value="' + _type + '"/>';
                    $(this).parent().find('span').html(_html);
                    _datePickers();
>>>>>>> a59d873d
                    _fieldsInSortable();
                });

                _rmFilter();
            });
        </script>
{/block}<|MERGE_RESOLUTION|>--- conflicted
+++ resolved
@@ -172,9 +172,6 @@
                         <select name="free_field[]" class="field_selector">
                             <option value="">{_T string="Select a field"}</option>
     {foreach $search_fields as $field}
-<<<<<<< HEAD
-                            <option value="{$field@key}"{if $fs.field eq $field@key} selected="selected"{assign var=type value=constant('Galette\Entity\DynamicFields::LINE')}{/if}>{$field.label}</option>
-=======
         {if $fs.field eq $field@key}
             {if $field@key|strpos:'date_' === 0 or $field@key eq 'ddn_adh'}
                 {assign var=type value=constant('Galette\Entity\DynamicFields::DATE')}
@@ -183,7 +180,6 @@
             {/if}
         {/if}
                             <option value="{$field@key}"{if $fs.field eq $field@key} selected="selected"{/if}>{$field.label}</option>
->>>>>>> a59d873d
     {/foreach}
     {foreach $dynamic_fields as $field}
         {if $field.field_type eq constant('Galette\Entity\DynamicFields::SEPARATOR')}
@@ -191,12 +187,35 @@
         {/if}
         {assign var=fid value=$field.field_id}
         {assign var=rid value="dyn_$fid"}
-<<<<<<< HEAD
-			    <option value="dyn_{$field.field_id}"{if $fs.field eq $rid} selected="selected"{assign var=type value=$field.field_type}{assign var=choices value=$field.choices}{/if}>{$field.field_name}</option>
+                            <option value="dyn_{$field.field_id}"{if $fs.field eq $rid} selected="selected"{assign var=type value=$field.field_type}{assign var=choices value=$field.choices}{/if}>{$field.field_name}</option>
     {/foreach}
                         </select>
                         <span>
-    {if $type eq constant('Galette\Entity\DynamicFields::LINE')}
+                            <input type="hidden" name="free_type[]" value="{$type}"/>
+    {if $type eq constant('Galette\Entity\DynamicFields::CHOICE')}
+                        <select name="free_query_operator[]">
+                            <option value="{Galette\Filters\AdvancedMembersList::OP_EQUALS}"{if $fs.qry_op eq constant('Galette\Filters\AdvancedMembersList::OP_EQUALS')} selected="selected"{/if}>{_T string="is"}</option>
+                            <option value="{Galette\Filters\AdvancedMembersList::OP_NOT_EQUALS}"{if $fs.qry_op eq constant('Galette\Filters\AdvancedMembersList::OP_NOT_EQUALS')} selected="selected"{/if}>{_T string="is not"}</option>
+                        </select>
+                        <select name="free_text[]">
+        {foreach $choices as $choice}
+                            <option value="{$choice@index}"{if $fs.search eq $choice@index} selected="selected"{/if}>{$choice}</option>
+        {/foreach}
+                        </select>
+    {elseif $type eq constant('Galette\Entity\DynamicFields::DATE')}
+                        <select name="free_query_operator[]">
+                            <option value="{Galette\Filters\AdvancedMembersList::OP_EQUALS}"{if $fs.qry_op eq constant('Galette\Filters\AdvancedMembersList::OP_EQUALS')} selected="selected"{/if}>{_T string="is"}</option>
+                            <option value="{Galette\Filters\AdvancedMembersList::OP_BEFORE}"{if $fs.qry_op eq constant('Galette\Filters\AdvancedMembersList::OP_BEFORE')} selected="selected"{/if}>{_T string="before"}</option>
+                            <option value="{Galette\Filters\AdvancedMembersList::OP_AFTER}"{if $fs.qry_op eq constant('Galette\Filters\AdvancedMembersList::OP_AFTER')} selected="selected"{/if}>{_T string="after"}</option>
+                        </select>
+                        <input type="text" name="free_text[]" value="{$fs.search|date_format:{_T string="Y-m-d"}}" class="modif_date" maxlength="10" size="10"/>
+                        <span class="exemple">{_T string="(yyyy-mm-dd format)"}</span>
+    {elseif $type eq constant('Galette\Entity\DynamicFields::BOOLEAN')}
+                        <select name="free_query_operator[]">
+                            <option value="{Galette\Filters\AdvancedMembersList::OP_EQUALS}"{if $fs.qry_op eq constant('Galette\Filters\AdvancedMembersList::OP_EQUALS')} selected="selected"{/if}>{_T string="is"}</option>
+                        </select>
+                        <input type="radio" name="free_text[]" id="free_text_yes" value="1"{if $fs.search eq 1} checked="checked"{/if}/><label for="free_text_yes">{_T string="Yes"}</label><input type="radio" name="free_text[]" id="free_text_no" value="0"{if $fs.search eq 0} checked="checked"{/if}/><label for="free_text_no">{_T string="No"}</label>
+    {else}
                         <select name="free_query_operator[]">
                             <option value="{Galette\Filters\AdvancedMembersList::OP_EQUALS}"{if $fs.qry_op eq constant('Galette\Filters\AdvancedMembersList::OP_EQUALS')} selected="selected"{/if}>{_T string="is"}</option>
                             <option value="{Galette\Filters\AdvancedMembersList::OP_CONTAINS}"{if $fs.qry_op eq constant('Galette\Filters\AdvancedMembersList::OP_CONTAINS')} selected="selected"{/if}>{_T string="contains"}</option>
@@ -205,81 +224,9 @@
                             <option value="{Galette\Filters\AdvancedMembersList::OP_STARTS_WITH}"{if $fs.qry_op eq constant('Galette\Filters\AdvancedMembersList::OP_STARTS_WITH')} selected="selected"{/if}>{_T string="starts with"}</option>
                             <option value="{Galette\Filters\AdvancedMembersList::OP_ENDS_WITH}"{if $fs.qry_op eq constant('Galette\Filters\AdvancedMembersList::OP_ENDS_WITH')} selected="selected"{/if}>{_T string="ends with"}</option>
                         </select>
-			<input type="text" name="free_text[]" value="{$fs.search}"/>
-    {elseif $type eq constant('Galette\Entity\DynamicFields::TEXT')}
-                        <select name="free_query_operator[]">
-                            <option value="{Galette\Filters\AdvancedMembersList::OP_EQUALS}"{if $fs.qry_op eq constant('Galette\Filters\AdvancedMembersList::OP_EQUALS')} selected="selected"{/if}>{_T string="is"}</option>
-                            <option value="{Galette\Filters\AdvancedMembersList::OP_CONTAINS}"{if $fs.qry_op eq constant('Galette\Filters\AdvancedMembersList::OP_CONTAINS')} selected="selected"{/if}>{_T string="contains"}</option>
-                            <option value="{Galette\Filters\AdvancedMembersList::OP_NOT_EQUALS}"{if $fs.qry_op eq constant('Galette\Filters\AdvancedMembersList::OP_NOT_EQUALS')} selected="selected"{/if}>{_T string="is not"}</option>
-                            <option value="{Galette\Filters\AdvancedMembersList::OP_NOT_CONTAINS}"{if $fs.qry_op eq constant('Galette\Filters\AdvancedMembersList::OP_NOT_CONTAINS')} selected="selected"{/if}>{_T string="do not contains"}</option>
-                            <option value="{Galette\Filters\AdvancedMembersList::OP_STARTS_WITH}"{if $fs.qry_op eq constant('Galette\Filters\AdvancedMembersList::OP_STARTS_WITH')} selected="selected"{/if}>{_T string="starts with"}</option>
-                            <option value="{Galette\Filters\AdvancedMembersList::OP_ENDS_WITH}"{if $fs.qry_op eq constant('Galette\Filters\AdvancedMembersList::OP_ENDS_WITH')} selected="selected"{/if}>{_T string="ends with"}</option>
-                        </select>
-			<input type="text" name="free_text[]" value="{$fs.search}" class="large"/>
-    {elseif $type eq constant('Galette\Entity\DynamicFields::CHOICE')}
-=======
-                            <option value="dyn_{$field.field_id}"{if $fs.field eq $rid} selected="selected"{assign var=type value=$field.field_type}{assign var=choices value=$field.choices}{/if}>{$field.field_name}</option>
-    {/foreach}
-                        </select>
-                        <span>
-                            <input type="hidden" name="free_type[]" value="{$type}"/>
-    {if $type eq constant('Galette\Entity\DynamicFields::CHOICE')}
->>>>>>> a59d873d
-                        <select name="free_query_operator[]">
-                            <option value="{Galette\Filters\AdvancedMembersList::OP_EQUALS}"{if $fs.qry_op eq constant('Galette\Filters\AdvancedMembersList::OP_EQUALS')} selected="selected"{/if}>{_T string="is"}</option>
-                            <option value="{Galette\Filters\AdvancedMembersList::OP_NOT_EQUALS}"{if $fs.qry_op eq constant('Galette\Filters\AdvancedMembersList::OP_NOT_EQUALS')} selected="selected"{/if}>{_T string="is not"}</option>
-                        </select>
-                        <select name="free_text[]">
-<<<<<<< HEAD
-	{foreach $choices as $choice}
-                            <option value="{$choice@index}"{if $fs.search eq $choice@index} selected="selected"{/if}>{$choice}</option>
-	{/foreach}
-=======
-        {foreach $choices as $choice}
-                            <option value="{$choice@index}"{if $fs.search eq $choice@index} selected="selected"{/if}>{$choice}</option>
-        {/foreach}
->>>>>>> a59d873d
-                        </select>
-    {elseif $type eq constant('Galette\Entity\DynamicFields::DATE')}
-                        <select name="free_query_operator[]">
-                            <option value="{Galette\Filters\AdvancedMembersList::OP_EQUALS}"{if $fs.qry_op eq constant('Galette\Filters\AdvancedMembersList::OP_EQUALS')} selected="selected"{/if}>{_T string="is"}</option>
-                            <option value="{Galette\Filters\AdvancedMembersList::OP_BEFORE}"{if $fs.qry_op eq constant('Galette\Filters\AdvancedMembersList::OP_BEFORE')} selected="selected"{/if}>{_T string="before"}</option>
-                            <option value="{Galette\Filters\AdvancedMembersList::OP_AFTER}"{if $fs.qry_op eq constant('Galette\Filters\AdvancedMembersList::OP_AFTER')} selected="selected"{/if}>{_T string="after"}</option>
-                        </select>
-<<<<<<< HEAD
-			<input type="text" name="free_text[]" value="{$fs.search}" class="modif_date" maxlength="10" size="10"/>
-=======
-                        <input type="text" name="free_text[]" value="{$fs.search|date_format:{_T string="Y-m-d"}}" class="modif_date" maxlength="10" size="10"/>
-                        <span class="exemple">{_T string="(yyyy-mm-dd format)"}</span>
->>>>>>> a59d873d
-    {elseif $type eq constant('Galette\Entity\DynamicFields::BOOLEAN')}
-                        <select name="free_query_operator[]">
-                            <option value="{Galette\Filters\AdvancedMembersList::OP_EQUALS}"{if $fs.qry_op eq constant('Galette\Filters\AdvancedMembersList::OP_EQUALS')} selected="selected"{/if}>{_T string="is"}</option>
-                        </select>
-<<<<<<< HEAD
-			<input type="radio" name="free_text[]" value="1"{if $fs.search eq 1} checked="checked"{/if}/>{_T string="true"}<input type="radio" name="free_text[]" value="0"{if $fs.search eq 0} checked="checked"{/if}/>{_T string="false"}
-    {elseif $type eq constant('Galette\Entity\DynamicFields::FILE')}
-=======
-                        <input type="radio" name="free_text[]" id="free_text_yes" value="1"{if $fs.search eq 1} checked="checked"{/if}/><label for="free_text_yes">{_T string="Yes"}</label><input type="radio" name="free_text[]" id="free_text_no" value="0"{if $fs.search eq 0} checked="checked"{/if}/><label for="free_text_no">{_T string="No"}</label>
-    {else}
->>>>>>> a59d873d
-                        <select name="free_query_operator[]">
-                            <option value="{Galette\Filters\AdvancedMembersList::OP_EQUALS}"{if $fs.qry_op eq constant('Galette\Filters\AdvancedMembersList::OP_EQUALS')} selected="selected"{/if}>{_T string="is"}</option>
-                            <option value="{Galette\Filters\AdvancedMembersList::OP_CONTAINS}"{if $fs.qry_op eq constant('Galette\Filters\AdvancedMembersList::OP_CONTAINS')} selected="selected"{/if}>{_T string="contains"}</option>
-                            <option value="{Galette\Filters\AdvancedMembersList::OP_NOT_EQUALS}"{if $fs.qry_op eq constant('Galette\Filters\AdvancedMembersList::OP_NOT_EQUALS')} selected="selected"{/if}>{_T string="is not"}</option>
-                            <option value="{Galette\Filters\AdvancedMembersList::OP_NOT_CONTAINS}"{if $fs.qry_op eq constant('Galette\Filters\AdvancedMembersList::OP_NOT_CONTAINS')} selected="selected"{/if}>{_T string="do not contains"}</option>
-                            <option value="{Galette\Filters\AdvancedMembersList::OP_STARTS_WITH}"{if $fs.qry_op eq constant('Galette\Filters\AdvancedMembersList::OP_STARTS_WITH')} selected="selected"{/if}>{_T string="starts with"}</option>
-                            <option value="{Galette\Filters\AdvancedMembersList::OP_ENDS_WITH}"{if $fs.qry_op eq constant('Galette\Filters\AdvancedMembersList::OP_ENDS_WITH')} selected="selected"{/if}>{_T string="ends with"}</option>
-                        </select>
-<<<<<<< HEAD
-			<input type="text" name="free_text[]" value="{$fs.search}"/>
-    {/if}
-			</span>
-=======
                         <input type="text" name="free_text[]" value="{$fs.search}"{if $type eq constant('Galette\Entity\DynamicFields::TEXT')} class="large"{/if}/>
     {/if}
             </span>
->>>>>>> a59d873d
                         <a class="fright clearfilter" href="#" title="{_T string="Remove criteria"}">{_T string="Remove criteria"}</a>
                     </li>
 {/foreach}
@@ -322,37 +269,18 @@
 
             var _fields = {
 {foreach $search_fields as $field}
-<<<<<<< HEAD
-                {$field@key}: { type:'line' },
-=======
     {if $field@key|strpos:'date_' === 0 or $field@key eq 'ddn_adh'}
         {assign var=type value=constant('Galette\Entity\DynamicFields::DATE')}
     {else}
         {assign var=type value=constant('Galette\Entity\DynamicFields::LINE')}
     {/if}
                 {$field@key}: { type:'{$type}' },
->>>>>>> a59d873d
 {/foreach}
 {foreach $dynamic_fields as $field}
     {if $field.field_type eq constant('Galette\Entity\DynamicFields::SEPARATOR')}
         {continue}
-<<<<<<< HEAD
-    {elseif $field.field_type eq constant('Galette\Entity\DynamicFields::TEXT')}
-                dyn_{$field.field_id}: { type:'text' },
-    {elseif $field.field_type eq constant('Galette\Entity\DynamicFields::LINE')}
-                dyn_{$field.field_id}: { type:'line' },
-    {elseif $field.field_type eq constant('Galette\Entity\DynamicFields::CHOICE')}
-                dyn_{$field.field_id}: { type:'choice', values: {$field.choices|@json_encode} },
-    {elseif $field.field_type eq constant('Galette\Entity\DynamicFields::DATE')}
-                dyn_{$field.field_id}: { type:'date' },
-    {elseif $field.field_type eq constant('Galette\Entity\DynamicFields::BOOLEAN')}
-                dyn_{$field.field_id}: { type:'boolean' },
-    {elseif $field.field_type eq constant('Galette\Entity\DynamicFields::FILE')}
-                dyn_{$field.field_id}: { type:'file' },
-=======
     {else}
                 dyn_{$field.field_id}: { type:'{$field.field_type}' },
->>>>>>> a59d873d
     {/if}
 {/foreach}
             };
@@ -428,19 +356,6 @@
                     var _field    = _fields[_field_id];
                     var _type     = _field.type;
 
-<<<<<<< HEAD
-		    if (!_type) {
-			return false;
-		    }
-
-                    var _html;
-                    switch(_type) {
-                        case 'boolean':
-                            _html  = _getOperatorSelector(['op_equals']);
-                            _html += '<input type="radio" name="free_text[]" value="1"/>{_T string="true"}<input type="radio" name="free_text[]" value="0"/>{_T string="false"}';
-                            break;
-                        case 'choice':
-=======
                     if (!_type) {
                         return false;
                     }
@@ -453,7 +368,6 @@
                             _html += '<input type="radio" name="free_text[]" id="free_text_yes" value="1"{if $fs.search eq 1} checked="checked"{/if}/><label for="free_text_yes">{_T string="Yes"}</label><input type="radio" name="free_text[]" id="free_text_no" value="0"{if $fs.search eq 0} checked="checked"{/if}/><label for="free_text_no">{_T string="No"}</label>';
                             break;
                         case '{constant('Galette\Entity\DynamicFields::CHOICE')}':
->>>>>>> a59d873d
                             _html = _getOperatorSelector(['op_equals', 'op_not_equals']);
                             var _options = '';
                             for (var i = 0; i < _field.values.length; i++) {
@@ -461,23 +375,6 @@
                             }
                             _html += '<select name="free_text[]">' + _options + '</select>';
                             break;
-<<<<<<< HEAD
-                        case 'text':
-                            _html  = _getOperatorSelector(['op_equals', 'op_contains', 'op_not_equals', 'op_not_contains', 'op_starts_with', 'op_ends_with']);
-                            _html += '<input type="text" name="free_text[]" class="large"/>';
-                            break;
-                        case 'line':
-                        case 'file':
-                            _html  = _getOperatorSelector(['op_equals', 'op_contains', 'op_not_equals', 'op_not_contains', 'op_starts_with', 'op_ends_with']);
-                            _html += '<input type="text" name="free_text[]"/>';
-                            break;
-                        case 'date':
-                            _html  = _getOperatorSelector(['op_equals', 'op_before', 'op_after']);
-                            _html += '<input type="text" name="free_text[] class="modif_date" maxlength="10" size="10"/>';
-                            break;
-                    }
-                    $(this).parent().find('span').html(_html);
-=======
                         case '{constant('Galette\Entity\DynamicFields::DATE')}':
                             _html  = _getOperatorSelector(['op_equals', 'op_before', 'op_after']);
                             _html += '<input type="text" name="free_text[]" class="modif_date" maxlength="10" size="10"/>';
@@ -496,7 +393,6 @@
                     _html += '<input type="hidden" name="free_type[]" value="' + _type + '"/>';
                     $(this).parent().find('span').html(_html);
                     _datePickers();
->>>>>>> a59d873d
                     _fieldsInSortable();
                 });
 
