--- conflicted
+++ resolved
@@ -87,20 +87,6 @@
                             </div>
                         </div>
                         <span id="parent_id_elt" class="">
-<<<<<<< HEAD
-                            <div id="parent_id" class="jsonly search-dropdown ui input paginated">
-                                <input id="parent_id_input" type="text" name="parent_id" value="{{ member.isDuplicate() and member.parent is defined and member.parent is not null ? member.parent.id }}" placeholder="{{ _T("Member ID") }}">
-                                <i class="jsonly displaynone dropdown icon" aria-hidden="true"></i>
-                                <span class="ui mini compact icon disabled button prev-results"><i class="jsonly displaynone chevron circle left icon disabled button tooltip" title="{{ _T("Load previous members...") }}" aria-hidden="true"></i></span>
-                                <span class="ui mini compact icon disabled button next-results"><i class="jsonly displaynone chevron circle right icon disabled button tooltip" title="{{ _T("Load following members...") }}" aria-hidden="true"></i></span>
-                                <div class="jsonly displaynone default text">{{ _T("Search for name or ID and pick member") }}</div>
-                                <div class="jsonly displaynone menu">
-            {% for k, v in members.list %}
-                                    <div class="item" data-value="{{ k }}">{{ v }}</div>
-            {% endfor %}
-                                </div>
-                            </div>
-=======
                             {% include 'components/forms/member_dropdown.html.twig' with {
                                 'component_id': 'parent_id_elt',
                                 'id': 'parent_id',
@@ -108,7 +94,6 @@
                                 'value': member.isDuplicate() and member.parent is defined and member.parent is not null ? member.parent.id,
                                 'notag': true
                             } %}
->>>>>>> 462ca84a
                         </span>
             {% if member.isDuplicate() %}
                         <input type="hidden" name="duplicate" value="1" />
