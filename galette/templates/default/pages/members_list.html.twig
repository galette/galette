--- conflicted
+++ resolved
@@ -131,11 +131,7 @@
                 <div class="flexend field">
                     <label for="group_filter" class="visually-hidden">{{ _T('among:') }}</label>
                     <select name="group_filter" class="ui search dropdown">
-<<<<<<< HEAD
-                        <option value="0">{{ _T('Select a group') }}</option>
-=======
                         <option value="0">{{ _T('All groups') }}</option>
->>>>>>> 462ca84a
     {% for group in filter_groups_options %}
                         <option value="{{ group.getId() }}"{% if filters.group_filter == group.getId() %} selected="selected"{% endif %}>{{ group.getIndentName()|raw }}</option>
     {% endfor %}
