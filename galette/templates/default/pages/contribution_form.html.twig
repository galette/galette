{#
/**
 * Copyright © 2003-2024 The Galette Team
 *
 * This file is part of Galette (https://galette.eu).
 *
 * Galette is free software: you can redistribute it and/or modify
 * it under the terms of the GNU General Public License as published by
 * the Free Software Foundation, either version 3 of the License, or
 * (at your option) any later version.
 *
 * Galette is distributed in the hope that it will be useful,
 * but WITHOUT ANY WARRANTY; without even the implied warranty of
 * MERCHANTABILITY or FITNESS FOR A PARTICULAR PURPOSE.  See the
 *  GNU General Public License for more details.
 *
 * You should have received a copy of the GNU General Public License
 * along with Galette. If not, see <http://www.gnu.org/licenses/>.
 */
#}
{% extends (mode == 'ajax') ? "ajax.html.twig" : "page.html.twig" %}

{% block content %}
{% if members.list is defined or require_mass %}
    {% if mode != 'ajax' %}
        <form action="{% if contribution.id %}{{ url_for("doEditContribution", {"type": type, "id": contribution.id}) }}{% else %}{{ url_for("doAddContribution", {"type": type}) }}{% endif %}" enctype="multipart/form-data" method="post" class="ui form">
    {% endif %}
            <div class="ui styled fluid accordion field">
                <div class="active title">
                    <i class="jsonly displaynone icon dropdown" aria-hidden="true"></i>
    {% if type == constant('Galette\\Entity\\Contribution::TYPE_FEE') %}
                    {{ _T("Select contributor and membership fee type") }}
    {% else %}
                    {{ _T("Select contributor and donation type") }}
    {% endif %}
    {% if contribution.isTransactionPart() %}
                    <span class="ui teal horizontal label">
                        {{ _T("Transaction related") }}
                    </span>
    {% endif %}
    {% if contribution.hasSchedule() %}
                    <span class="ui teal horizontal label">
                        {{ _T("Has scheduled payments") }}
                    </span>
    {% endif %}
                </div>
                <div class="active content">
                    <div class="ui mobile reversed stackable grid">
                        <div class="{% if contribution.isTransactionPart() or contribution.hasSchedule() %}six wide {% endif %}column">
    {% if not require_mass %}
<<<<<<< HEAD
                            <div class="inline field">
                                <label for="id_adh">{{ _T("Contributor:") }}</label>
                                <div id="id_adh" class="jsonly search-dropdown ui input paginated">
                                    <input id="id_adh_input" type="hidden" name="id_adh" value="{{ contribution.member is not null ? contribution.member }}" placeholder="{{ _T("Member ID") }}">
                                    <i class="jsonly displaynone dropdown icon" aria-hidden="true"></i>
                                    <span class="ui mini compact icon disabled button prev-results"><i class="jsonly displaynone chevron circle left icon disabled button tooltip" title="{{ _T("Load previous members...") }}" aria-hidden="true"></i></span>
                                    <span class="ui mini compact icon disabled button next-results"><i class="jsonly displaynone chevron circle right icon disabled button tooltip" title="{{ _T("Load following members...") }}" aria-hidden="true"></i></span>
                                    <div class="jsonly displaynone default text">{{ _T("Search for name or ID and pick member") }}</div>
                                    <div class="jsonly displaynone menu">
                            {% for k, v in members.list %}
                                        <div class="item" data-value="{{ k }}">{{ v }}</div>
                            {% endfor %}
                                    </div>
                                </div>
                            </div>
=======
                            {% include 'components/forms/member_dropdown.html.twig' with {
                                'required': true,
                                'label': _T("Contributor:"),
                                'id': 'id_adh',
                                'value': contribution.member,
                                'component_class': 'inline field'
                            } %}
>>>>>>> 462ca84a
    {% endif %}
                            <div class="inline field{% if required.id_type_cotis is defined and required.id_type_cotis == 1 %} required{% endif %}">
                                <label for="id_type_cotis">{{ _T("Contribution type:") }}</label>
                                <div id="id_type_cotis" class="ui dropdown selection">
                                    {% if contribution.type %}
                                        {% set selectedid = contribution.type.id %}
                                    {% else %}
                                        {% set selectedid = null %}
                                    {% endif %}
                                    <input id="id_type_cotis_input" type="hidden" name="id_type_cotis" value="{{ selectedid }}"{% if required.id_type_cotis is defined and required.id_type_cotis == 1 %} required="required"{% endif %}>
                                    <i class="dropdown icon"></i>
                                    <div class="text">{% for key, values in type_cotis_options %}{% if key == selectedid %}{{ values.label }}{% endif %}{% endfor %}</div>
                                    <div class="menu">
                                    {% for key, values in type_cotis_options %}
                                        <div class="item{% if key == selectedid %} active selected{% endif %}" data-value="{{ key }}">{{ values.label }}</div>
                                    {% endfor %}
                                    </div>
                                </div>
                            </div>
                        </div>
    {% if contribution.isTransactionPart() or contribution.hasSchedule() %}
                        <div class="ten wide column">
        {% if contribution.isTransactionPart() %}
                            <div class="ui yellow segment">
                                <div class="ui tiny header">
                                    <a
                                        href="{{ url_for("editTransaction", {"id": contribution.transaction.id}) }}"
                                        class="ui mini icon blue compact button tooltip"
                                    >
                                        <i class="eye icon tooltip" aria-hidden="true"></i>
                                        <span class="ui special popup">{{ _T("View transaction") }}</span>
                                    </a>
                                    {{ _T("Related transaction information") }}
                                </div>
                                <div class="content">
                                    <div class="ui relaxed horizontal list">
                                        <div class="item">
                                            <div class="content">
                                                <div class="header">{{ _T("Date") }}</div>
                                                {{ contribution.transaction.date }}
                                            </div>
                                        </div>
                                        <div class="item">
                                            <div class="content">
                                                <div class="header">{{ _T("Member") }}</div>
                                                {{ memberName({'id': contribution.transaction.member}) }}
                                            </div>
                                        </div>
                                        <div class="item">
                                            <div class="content">
                                                <div class="header">{{ _T("Amount") }}</div>
                                                {{ contribution.transaction.amount }}
                                            </div>
                                        </div>
            {% if contribution.transaction.getMissingAmount() > 0 %}
                                        <div class="item">
                                            <div class="content">
                                                <div class="header">{{ _T("Not dispatched amount") }}</div>
                                                {{ contribution.transaction.getMissingAmount() }}
                {% if contribution.id != '' %}
                                                    <a
                                                        href="{{ url_for("addContribution", {"type": constant('Galette\\Entity\\Contribution::TYPE_FEE')}) }}?trans_id={{ contribution.transaction.id }}"
                                                        class="ui mini icon green compact button tooltip"
                                                        title="{{ _T("Create a new fee that will be attached to the current transaction") }}"
                                                    >
                                                        <i class="plus tiny icon" aria-hidden="true"></i>
                                                        <i class="user check icon" aria-hidden="true"></i>
                                                        <span class="visually-hidden">{{ _T("Create a new fee that will be attached to the current transaction") }}</span>
                                                    </a>
                                                    <a
                                                        href="{{ url_for("addContribution", {"type": constant('Galette\\Entity\\Contribution::TYPE_DONATION')}) }}?trans_id={{ contribution.transaction.id }}"
                                                        class="ui mini icon green compact button tooltip"
                                                        title="{{ _T("Create a new donation that will be attached to the current transaction") }}"
                                                    >
                                                        <i class="plus tiny icon" aria-hidden="true"></i>
                                                        <i class="gift icon" aria-hidden="true"></i>
                                                        <span class="visually-hidden">{{ _T("Create a new donation that will be attached to the current transaction") }}</span>
                                                    </a>
                {% endif %}
                                            </div>
                                        </div>
            {% endif %}
                                    </div>
            {% if contribution.id == '' %}
                                    <div class="inline field">
                                        <label>{{ _T("Dispatch type:") }}</label>
                                        <i class="circular inverted primary small icon info tooltip" title="{{ _T("Select a contribution type to create for dispatch transaction") }}" aria-hidden="true"></i>
                                        <input type="radio" name="contrib_type" id="contrib_type_fee" value="{{ constant('Galette\\Entity\\Contribution::TYPE_FEE') }}"{% if type == constant('Galette\\Entity\\Contribution::TYPE_FEE') %} checked="checked"{% endif %}/> <label for="contrib_type_fee">{{ _T("Membership fee") }}</label>
                                        <input type="radio" name="contrib_type" id="contrib_type_donation" value="{{ constant('Galette\\Entity\\Contribution::TYPE_DONATION') }}"{% if type == constant('Galette\\Entity\\Contribution::TYPE_DONATION') %} checked="checked"{% endif %}/> <label for="contrib_type_donation">{{ _T("Donation") }}</label>
                                    </div>
            {% endif %}
                                </div>
                            </div>
        {% endif %}
        {% if contribution.hasSchedule() %}
            {% set scheduled_amount = scheduled.getAllocation(contribution.id) %}
                            <div class="ui yellow segment">
                                <div class="ui tiny header">
                                    <a
                                        href="#"
                                        class="ui mini icon blue compact button tooltip"
                                        id="scheduledslist"
                                    >
                                        <i class="eye icon tooltip" aria-hidden="true"></i>
                                        <span class="ui special popup">{{ _T("View scheduled payments") }}</span>
                                    </a>
                                    {{ _T("Scheduled payments") }}
                                </div>
            {% if not contribution.isScheduleFullyAllocated() %}
                                <div class="content">
                                    <div class="ui relaxed horizontal list">
                                        <div class="item">
                                            <div class="content">
                                                <div class="header">{{ _T("Amount") }}</div>
                                                {{ scheduled_amount }}
                                            </div>
                                        </div>
                                        <div class="item">
                                            <div class="content">
                                                <div class="header">{{ _T("Not dispatched amount") }}</div>
                                                {{ contribution.amount - scheduled_amount }}
                                                <a
                                                    href="{{ url_for("addScheduledPayment", {"id_cotis": contribution.id}) }}"
                                                    class="ui mini icon green compact button tooltip"
                                                    title="{{ _T("Create a new scheduled payment") }}"
                                                >
                                                    <i class="plus tiny icon" aria-hidden="true"></i>
                                                    <i class="money bill wave icon" aria-hidden="true"></i>
                                                    <span class="visually-hidden">{{ _T("Create a new scheduled payment") }}</span>
                                                </a>
                                            </div>
                                        </div>
                                    </div>
                                </div>
            {% endif %}
                            </div>
        {% endif %}
                        </div>
    {% endif %}
                    </div>
                </div>
            </div>

            <div class="ui styled fluid accordion field">
                <div class="active title">
                    <i class="jsonly displaynone icon dropdown" aria-hidden="true"></i>
    {% if type == constant('Galette\\Entity\\Contribution::TYPE_FEE') %}
                    {{ _T("Details of membership fee") }}
    {% else %}
                    {{ _T("Details of donation") }}
    {% endif %}
                </div>
                <div class="active content field">
                    <div id="contribdetails" class="ui basic fitted segment">
                        <div class="two fields">
                            <div class="field{% if required.montant_cotis is defined and required.montant_cotis == 1 %} required{% endif %}">
                                <label for="montant_cotis">{{ _T("Amount:") }}</label>
                                <input type="text" name="montant_cotis" id="montant_cotis" value="{{ contribution.amount }}" maxlength="10"{% if required.montant_cotis is defined and required.montant_cotis == 1 %} required="required"{% endif %}/>
                            </div>
                            {# payment type #}
                            {% set ptype = contribution.payment_type %}
                            {% if ptype == null %}
                                {% set ptype = preferences.pref_default_paymenttype %}
                            {% endif %}
                            {% include 'components/forms/payment_types.html.twig' with {
                                    'current': ptype,
                                    'varname': 'type_paiement_cotis',
                                    'disabled': contribution.hasSchedule()
                            } %}
                        </div>
                        <div class="{% if type == constant('Galette\\Entity\\Contribution::TYPE_FEE') %}three{% else %}two{% endif %} fields">
                            <div class="field{% if required.date_enreg is defined and required.date_enreg == 1 %} required{% endif %}">
                                <label for="date_enreg">
                                    {{ _T("Record date:") }}
                                </label>
                                <div class="ui calendar" id="contribution-rangestart">
                                    <div class="ui input left icon">
                                        <i class="calendar icon" aria-hidden="true"></i>
                                        <input type="text" name="date_enreg" id="date_enreg" value="{{ contribution.date }}" maxlength="10"{% if required.date_enreg is defined and required.date_enreg == 1 %} required="required"{% endif %} placeholder="{{ _T('yyyy-mm-dd format') }}" />
                                    </div>
                                </div>
                            </div>
                            <div class="field{% if required.date_debut_cotis is defined and required.date_debut_cotis == 1 %} required{% endif %}">
                                <label for="date_debut_cotis">
                                {% if type == constant('Galette\\Entity\\Contribution::TYPE_FEE') %}
                                    {{ _T("Start date of membership:") }}
                                {% else %}
                                    {{ _T("Date of contribution:") }}
                                {% endif %}
                                </label>
                                <div class="ui calendar" id="contribution-rangeend">
                                    <div class="ui input left icon">
                                        <i class="calendar icon" aria-hidden="true"></i>
                                        <input type="text" name="date_debut_cotis" id="date_debut_cotis" value="{{ contribution.begin_date }}" maxlength="10"{% if required.date_debut_cotis == 1 %} required="required"{% endif %} placeholder="{{ _T('yyyy-mm-dd format') }}" />
                                    </div>
                                </div>
                            </div>
            {% if type == constant('Galette\\Entity\\Contribution::TYPE_FEE') %}
                            <div class="field{% if required.date_fin_cotis is defined and required.date_fin_cotis == 1 %} required{% endif %}">
                {% if preferences.pref_membership_ext != "" %}
                                <label for="duree_mois_cotis">{{ _T("Membership extension:") }}</label>
                                <input type="text" name="duree_mois_cotis" id="duree_mois_cotis" value="{{ contribution.duration }}" maxlength="3"{% if required.date_fin_cotis is defined and required.date_fin_cotis == 1 %} required="required"{% endif %}/>
                                <span class="exemple">{{ _T("months") }}</span>
                {% else %}
                                <label for="date_fin_cotis">{{ _T("End date of membership:") }}</label>
                                <div class="ui calendar" id="membership-rangeend">
                                    <div class="ui input left icon">
                                        <i class="calendar icon" aria-hidden="true"></i>
                                        <input type="text" name="date_fin_cotis" id="date_fin_cotis" value="{{ contribution.end_date }}" maxlength="10"{% if required.date_fin_cotis is defined and required.date_fin_cotis == 1 %} required="required"{% endif %} placeholder="{{ _T('yyyy-mm-dd format') }}" />
                                    </div>
                                </div>
                {% endif %}
                            </div>
            {% endif %}
                        </div>
                        <div class="field{% if required.info_cotis is defined and required.info_cotis == 1 %} required{% endif %}">
                            <label for="info_cotis">{{ _T("Comments:") }}</label>
                            <textarea name="info_cotis" id="info_cotis" cols="61" rows="6"{% if required.info_cotis is defined and required.info_cotis == 1 %} required="required"{% endif %}>{{ contribution.info }}</textarea>
                        </div>
                    </div>
                </div>
            </div>

        {% include 'components/dynamic_fields.html.twig' with {'object': contribution} %}

    {% if not contribution.id and preferences.pref_mail_method != constant('Galette\\Core\\GaletteMail::METHOD_DISABLED') %}
        {% if not require_mass %}
            <div class="ui center aligned yellow segment">
                <div class="inline field">
                    <div class="ui toggle checkbox">
                        <input type="checkbox" name="mail_confirm" id="mail_confirm" value="1"{% if preferences.pref_bool_mailowner or contribution.sendEMail() %} checked="checked"{% endif %}/>
                        <label for="mail_confirm">
                            {{ _T("Notify member") }}
                        </label>
                        <br/>
                        <span class="exemple">
                            {{ _T("Member will receive a notification by email, if he has an address.") }}
                        </span>
                    </div>
                </div>
            </div>
        {% endif %}
    {% endif %}
    {% if not require_mass %}
        <div class="ui basic center aligned segment">
            <button type="submit" name="valid" class="ui labeled icon primary button action">
                <i class="save icon" aria-hidden="true"></i> {{ _T("Save") }}
            </button>
            <input type="hidden" name="id_cotis" value="{{ contribution.id }}"/>
            <input type="hidden" name="valid" value="1"/>
            <input type="hidden" name="trans_id" value="{% if contribution.transaction != NULL %}{{ contribution.transaction.id }}{% endif %}"/>
        </div>
    {% endif %}
    {% if mode != 'ajax' %}
            {% include "components/forms/csrf.html.twig" %}
        </form>
    {% endif %}
{% elseif mode != 'ajax' %} {# No members #}
    <div class="ui warning message" id="warningbox">
        <h3>{{ _T("No member registered!") }}</h3>
        <p>
            {{ _T("Unfortunately, there is no member in your database yet,") }}
            <br/>
            <a href="{{ url_for("addMember") }}">{{ _T("please create a member") }}</a>
        </p>
    </div>
{% endif %}
{% endblock %}

{% block javascripts %}
<script type="text/javascript">
    {% if type == constant('Galette\\Entity\\Contribution::TYPE_FEE') and not contribution.id %}
        {% include "elements/js/choose_adh.js.twig" with {
            new_contrib_onchange: true
        } %}
    {% else %}
        {% include "elements/js/choose_adh.js.twig" %}
    {% endif %}
<<<<<<< HEAD

    $(function() {
    {% if contribution.isTransactionPart() and contribution.transaction.getMissingAmount() %}
=======

    $(function() {
    {% if not contribution.id -%}
        var _types_amounts = {
            {%- for key, values in type_cotis_options -%}
               {%- if values.amount > 0 -%}
                    {{ key }}: {{ values.amount }},
                {%- endif -%}
            {%- endfor -%}
        };
        $('#id_type_cotis').dropdown({
            onChange: function(value) {
                //change to predefined amout if there is one, and if user has not entered data himself
                if ($('#montant_cotis').data('userset') != true && _types_amounts[value]) {
                    var _amount = _types_amounts[value];
                    $('#montant_cotis').val(_amount);
                }
            }
        });
        $('#montant_cotis').on('keyup', function() {
            //keep trace of user entered data
            if ($(this).val() == '') {
                $(this).data('userset', false);
            } else {
                $(this).data('userset', true);
            }
        });
        {%- endif %}

        {% if contribution.isTransactionPart() and contribution.transaction.getMissingAmount() %}
>>>>>>> 462ca84a
        $('#transaction_related').hide();
        $('#montant_cotis').on('change', function() {
            var _amount = {{ contribution.transaction.getMissingAmount() }};
            var _current = $(this).val();
            if (_current < _amount) {
                $('#transaction_related').show();
            } else if (_current > _amount) {
                {% include "elements/js/modal.js.twig" with {
                    modal_title_twig: _T("Contribution amount should not be greater than %max")|replace({'%max': contribution.transaction.getMissingAmount()})|e("js"),
                    modal_without_content: true,
                    modal_class: "mini",
                    modal_deny_only: true,
                    modal_cancel_text: _T("Close")|e("js"),
                    modal_classname: "redalert",
                } %}
            } else {
                $('#transaction_related').hide();
            }
        });
    {% endif %}

    {% if contribution.hasSchedule() %}
            {# Contributions popup #}
            var _btnuser_mapping = function(){
                $('#scheduledslist').click(function(){
                    $.ajax({
                        url: '{{ url_for("scheduledPayments") }}',
                        type: "GET",
                        data: {
                            ajax: true,
                            id_cotis: '{{ contribution.id }}'
                        },
                        {% include "elements/js/loader.js.twig" with {
                            selector: '#scheduledslist',
                            loader: 'button'
                        } %},
                        success: function(res){
                            _contribs_dialog(res, '{{ contribution.id }}');
                        },
                        error: function() {
                            {% include "elements/js/modal.js.twig" with {
                                modal_title_twig: _T("An error occurred displaying scheduled payments :(")|e("js"),
                                modal_without_content: true,
                                modal_class: "mini",
                                modal_deny_only: true,
                                modal_cancel_text: _T("Close")|e("js"),
                                modal_classname: "redalert",
                            } %}
                        }
                    });
                });
            }
            _btnuser_mapping();

            var _contribs_dialog = function(res, id_cotis){
                {% include "elements/js/modal.js.twig" with {
                    modal_title_twig: _T("Scheduled payments")|e("js"),
                    modal_content: "res",
                    modal_class: "scheduledpayments fullscreen",
                    modal_content_class: "scrolling",
                    modal_deny_only: true,
                    modal_cancel_text: _T("Close")|e('js')
                } %}
                _contribs_ajax_mapper(res, id_cotis);
            }

            var _contribs_ajax_mapper = function(res, id_cotis){
                /*$('.scheduledpayments .filter.icon').remove();
                $('.scheduledpayments .infoline .button').remove();
                $('.scheduledpayments .contribution_row input[type=checkbox]').hide();

                //Initialize Fomantic components
                $('.scheduledpayments .dropdown').dropdown();
                {% include "elements/js/calendar.js.twig" %}

                //Deactivate contributions list links
                $('.scheduledpayments tbody a').click(function(){
                    //for links in body (members links), we de nothing
                    return false;
                });

                //Use JS to send forms
                $('.scheduledpayments form').on('submit', function(){
                    var _form = $(this);
                    $.ajax({
                        url: _form.attr('action'),
                        type: "POST",
                        data: _form.serialize(),
                        {% include "elements/js/loader.js.twig" with {
                            selector: '.scheduledpayments'
                        } %},
                        success: function(res){
                            $('#main-container').remove();
                            $('.scheduledpayments .content').append(res);
                            _contribs_ajax_mapper(res, max_amount);
                        },
                        error: function() {
                            {% include "elements/js/modal.js.twig" with {
                                modal_title_twig: _T("An error occurred displaying contributions :(")|e("js"),
                                modal_without_content: true,
                                modal_class: "mini",
                                modal_deny_only: true,
                                modal_cancel_text: _T("Close")|e("js"),
                                modal_classname: "redalert",
                            } %}
                        }
                    });
                    return false;
                });

                _bindDropdownsAutosubmit();*/

                //Bind pagination and ordering links
                /*$('.scheduledpayments .pagination a, .scheduledpayments thead a').click(function() {
                    $.ajax({
                        url: this.href,
                        type: "GET",
                        data: {
                            ajax: true,
                            max_amount: max_amount
                        },
                        {% include "elements/js/loader.js.twig" with {
                            selector: '.scheduledpayments'
                        } %},
                        success: function(res){
                            $('#main-container').remove();
                            $('.scheduledpayments .content').append(res);
                            _contribs_ajax_mapper(res, max_amount);
                        },
                        error: function() {
                            {% include "elements/js/modal.js.twig" with {
                                modal_title_twig: _T("An error occurred displaying contributions :(")|e("js"),
                                modal_without_content: true,
                                modal_class: "mini",
                                modal_deny_only: true,
                                modal_cancel_text: _T("Close")|e("js"),
                                modal_classname: "redalert",
                            } %}
                        },
                    });
                    return false;
                });*/

                //Bind reset filters button
                /*$('#clear_filter').click(function(event) {
                    var _this = $(this);
                    _this.closest('form').submit(function(event) {
                        var _form = $(this);
                        $.ajax({
                            url: _form.attr('action'),
                            type: "POST",
                            data: {
                                clear_filter: true
                            },
                            {% include "elements/js/loader.js.twig" with {
                                selector: '.scheduledpayments'
                            } %},
                            success: function(res){
                                $('#main-container').remove();
                                $('.scheduledpayments .content').append(res);
                                _contribs_ajax_mapper(res, max_amount);
                            },
                            error: function() {
                                {% include "elements/js/modal.js.twig" with {
                                    modal_title_twig: _T("An error occurred displaying contributions :(")|e("js"),
                                    modal_without_content: true,
                                    modal_class: "mini",
                                    modal_deny_only: true,
                                    modal_cancel_text: _T("Close")|e("js"),
                                    modal_classname: "redalert",
                                } %}
                            }
                        });
                    });
                });*/
            }
    {% endif %}
    });
</script>
{% endblock %}<|MERGE_RESOLUTION|>--- conflicted
+++ resolved
@@ -48,23 +48,6 @@
                     <div class="ui mobile reversed stackable grid">
                         <div class="{% if contribution.isTransactionPart() or contribution.hasSchedule() %}six wide {% endif %}column">
     {% if not require_mass %}
-<<<<<<< HEAD
-                            <div class="inline field">
-                                <label for="id_adh">{{ _T("Contributor:") }}</label>
-                                <div id="id_adh" class="jsonly search-dropdown ui input paginated">
-                                    <input id="id_adh_input" type="hidden" name="id_adh" value="{{ contribution.member is not null ? contribution.member }}" placeholder="{{ _T("Member ID") }}">
-                                    <i class="jsonly displaynone dropdown icon" aria-hidden="true"></i>
-                                    <span class="ui mini compact icon disabled button prev-results"><i class="jsonly displaynone chevron circle left icon disabled button tooltip" title="{{ _T("Load previous members...") }}" aria-hidden="true"></i></span>
-                                    <span class="ui mini compact icon disabled button next-results"><i class="jsonly displaynone chevron circle right icon disabled button tooltip" title="{{ _T("Load following members...") }}" aria-hidden="true"></i></span>
-                                    <div class="jsonly displaynone default text">{{ _T("Search for name or ID and pick member") }}</div>
-                                    <div class="jsonly displaynone menu">
-                            {% for k, v in members.list %}
-                                        <div class="item" data-value="{{ k }}">{{ v }}</div>
-                            {% endfor %}
-                                    </div>
-                                </div>
-                            </div>
-=======
                             {% include 'components/forms/member_dropdown.html.twig' with {
                                 'required': true,
                                 'label': _T("Contributor:"),
@@ -72,7 +55,6 @@
                                 'value': contribution.member,
                                 'component_class': 'inline field'
                             } %}
->>>>>>> 462ca84a
     {% endif %}
                             <div class="inline field{% if required.id_type_cotis is defined and required.id_type_cotis == 1 %} required{% endif %}">
                                 <label for="id_type_cotis">{{ _T("Contribution type:") }}</label>
@@ -351,11 +333,6 @@
     {% else %}
         {% include "elements/js/choose_adh.js.twig" %}
     {% endif %}
-<<<<<<< HEAD
-
-    $(function() {
-    {% if contribution.isTransactionPart() and contribution.transaction.getMissingAmount() %}
-=======
 
     $(function() {
     {% if not contribution.id -%}
@@ -386,7 +363,6 @@
         {%- endif %}
 
         {% if contribution.isTransactionPart() and contribution.transaction.getMissingAmount() %}
->>>>>>> 462ca84a
         $('#transaction_related').hide();
         $('#montant_cotis').on('change', function() {
             var _amount = {{ contribution.transaction.getMissingAmount() }};
