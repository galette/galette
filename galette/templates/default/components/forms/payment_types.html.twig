--- conflicted
+++ resolved
@@ -20,9 +20,6 @@
 #}
 <div class="{% if show_inline is defined %}inline {% endif %}field{% if required is defined and required == true %} required{% endif %}">
     <label for="{{ varname }}">{% if label is defined %}{{ label }}{% else %}{{ _T("Payment type:") }}{% endif %}</label>
-<<<<<<< HEAD
-    <select name="{{ varname }}" id="{{ varname }}" class="ui search dropdown">
-=======
     <select
         name="{{ varname }}"
         id="{{ varname }}"
@@ -30,7 +27,6 @@
         {% if disabled is defined and disabled == true %} disabled="disabled"{% endif %}
         class="ui search dropdown"
     >
->>>>>>> 462ca84a
 {% if empty is defined %}
         <option value="{{ empty.value }}">{{ empty.label }}</option>
 {% endif %}
