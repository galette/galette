--- conflicted
+++ resolved
@@ -6,12 +6,7 @@
 ALTER TABLE galette_transactions ADD type_paiement_trans integer NULL DEFAULT NULL;
 ALTER TABLE galette_transactions ADD CONSTRAINT type_paiement_trans_fkey
     FOREIGN KEY (type_paiement_trans) REFERENCES galette_paymenttypes(type_id);
-<<<<<<< HEAD
 
-ALTER TABLE galette_types_cotisation ALTER COLUMN cotis_extension DROP DEFAULT;
-ALTER TABLE galette_types_cotisation ALTER cotis_extension TYPE integer USING CASE WHEN cotis_extension=false THEN 0 ELSE -1 END;
-ALTER TABLE galette_types_cotisation ALTER COLUMN cotis_extension SET DEFAULT 0;
-=======
 -- Add field_min_size to galette_field_types
 ALTER TABLE galette_field_types ADD field_min_size integer NULL DEFAULT NULL;
 -- Add display properties to core fields
@@ -19,4 +14,8 @@
 -- Add display properties to dynamic fields
 ALTER TABLE galette_field_types ADD field_width_in_forms integer DEFAULT '1' NOT NULL;
 ALTER TABLE galette_field_types ADD field_information_above boolean DEFAULT FALSE;
->>>>>>> 3856ce35
+
+-- change membership extention
+ALTER TABLE galette_types_cotisation ALTER COLUMN cotis_extension DROP DEFAULT;
+ALTER TABLE galette_types_cotisation ALTER cotis_extension TYPE integer USING CASE WHEN cotis_extension=false THEN 0 ELSE -1 END;
+ALTER TABLE galette_types_cotisation ALTER COLUMN cotis_extension SET DEFAULT 0;