<?php

/**
 * Copyright © 2003-2024 The Galette Team
 *
 * This file is part of Galette (https://galette.eu).
 *
 * Galette is free software: you can redistribute it and/or modify
 * it under the terms of the GNU General Public License as published by
 * the Free Software Foundation, either version 3 of the License, or
 * (at your option) any later version.
 *
 * Galette is distributed in the hope that it will be useful,
 * but WITHOUT ANY WARRANTY; without even the implied warranty of
 * MERCHANTABILITY or FITNESS FOR A PARTICULAR PURPOSE.  See the
 *  GNU General Public License for more details.
 *
 * You should have received a copy of the GNU General Public License
 * along with Galette. If not, see <http://www.gnu.org/licenses/>.
 */

declare(strict_types=1);

// define relative base path templating can use
if (!defined('GALETTE_BASE_PATH')) {
    define('GALETTE_BASE_PATH', '../');
}

define('GALETTE_ROOT', __DIR__ . '/../');

// check PHP version
<<<<<<< HEAD
require_once GALETTE_ROOT . 'config/versions.inc.php';
=======
require_once GALETTE_ROOT . 'includes/sys_config/versions.inc.php';
>>>>>>> 462ca84a
if (version_compare(PHP_VERSION, GALETTE_PHP_MIN, '<')) {
    header('location: ' . GALETTE_BASE_PATH . 'compat_test.php');
    die(1);
}

// check PHP modules
require_once GALETTE_ROOT . '/vendor/autoload.php';

$cm = new Galette\Core\CheckModules(false);
$cm->doCheck(false); //do not load with translations!

if (!$cm->isValid()) {
    header('location: ' . GALETTE_BASE_PATH . 'compat_test.php');
    die(1);
}

/** @ignore */
require_once __DIR__ . '/../includes/main.inc.php';<|MERGE_RESOLUTION|>--- conflicted
+++ resolved
@@ -29,11 +29,7 @@
 define('GALETTE_ROOT', __DIR__ . '/../');
 
 // check PHP version
-<<<<<<< HEAD
-require_once GALETTE_ROOT . 'config/versions.inc.php';
-=======
 require_once GALETTE_ROOT . 'includes/sys_config/versions.inc.php';
->>>>>>> 462ca84a
 if (version_compare(PHP_VERSION, GALETTE_PHP_MIN, '<')) {
     header('location: ' . GALETTE_BASE_PATH . 'compat_test.php');
     die(1);
