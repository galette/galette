<?php

/* vim: set expandtab tabstop=4 shiftwidth=4 softtabstop=4: */

/**
 * Files
 *
 * PHP version 5
 *
 * Copyright © 2013-2014 The Galette Team
 *
 * This file is part of Galette (http://galette.tuxfamily.org).
 *
 * Galette is free software: you can redistribute it and/or modify
 * it under the terms of the GNU General Public License as published by
 * the Free Software Foundation, either version 3 of the License, or
 * (at your option) any later version.
 *
 * Galette is distributed in the hope that it will be useful,
 * but WITHOUT ANY WARRANTY; without even the implied warranty of
 * MERCHANTABILITY or FITNESS FOR A PARTICULAR PURPOSE.  See the
 *  GNU General Public License for more details.
 *
 * You should have received a copy of the GNU General Public License
 * along with Galette. If not, see <http://www.gnu.org/licenses/>.
 *
 * @category  IO
 * @package   Galette
 *
 * @author    Johan Cwiklinski <johan@x-tnd.be>
 * @copyright 2013-2014 The Galette Team
 * @license   http://www.gnu.org/licenses/gpl-3.0.html GPL License 3.0 or (at your option) any later version
 * @version   SVN: $Id$
 * @link      http://galette.tuxfamily.org
 * @since     Available since 0.8.1 - 2014-09-18
 */

namespace Galette\IO;

use Analog\Analog;

/**
 * Files
 *
 * @category  IO
 * @name      Csv
 * @package   Galette
 * @author    Johan Cwiklinski <johan@x-tnd.be>
 * @copyright 2013-2014 The Galette Team
 * @license   http://www.gnu.org/licenses/gpl-3.0.html GPL License 3.0 or (at your option) any later version
 * @link      http://galette.tuxfamily.org
 * @since     Available since 0.8.1 - 2014-09-18
 */

trait FileTrait
{
    //array keys contain litteral value of each forbidden character
    //(to be used when showing an error).
    //Maybe is there a better way to handle this...
    protected $bad_chars = array(
        '.'    =>    '\.',
        '\\'    =>    '\\\\',
        "'"    =>    "'",
        ' '    =>    ' ',
        '/'    =>    '\/',
        ':'    =>    ':',
        '*'    =>    '\*',
        '?'    =>    '\?',
        '"'    =>    '"',
        '<'    =>    '<',
        '>'    =>    '>',
        '|'    =>    '|'
    );

    protected $name;
    protected $dest_dir;
    protected $allowed_extensions = array();
    protected $allowed_mimes = array();
    protected $maxlenght;

    public static $mime_types = array(
        'txt'       => 'text/plain',
        'htm'       => 'text/html',
        'html'      => 'text/html',
        'xhtml'     => 'application/xhtml+xml',
        'xht'       => 'application/xhtml+xml',
        'php'       => 'text/html',
        'css'       => 'text/css',
        'js'        => 'application/javascript',
        'json'      => 'application/json',
        'xml'       => 'application/xml',
        'xslt'      => 'application/xslt+xml',
        'xsl'       => 'application/xml',
        'dtd'       => 'application/xml-dtd',
        'atom'      =>'application/atom+xml',
        'mathml'    =>'application/mathml+xml',
        'rdf'       =>'application/rdf+xml',
        'smi'       =>'application/smil',
        'smil'      =>'application/smil',
        'vxml'      =>'application/voicexml+xml',
        'latex'     =>'application/x-latex',
        'tcl'       =>'application/x-tcl',
        'tex'       =>'application/x-tex',
        'texinfo'   =>'application/x-texinfo',
        'wrl'       =>'model/vrml',
        'wrml'      =>'model/vrml',
        'ics'       =>'text/calendar',
        'ifb'       =>'text/calendar',
        'sgml'      =>'text/sgml',
        'htc'       =>'text/x-component',
        'pgp'       => 'application/pgp-signature',
        'rtf'       => 'application/rtf',
        // images
        'png'       => 'image/png',
        'jpeg'      => 'image/jpeg',
        'jpg'       => 'image/jpeg',
        'gif'       => 'image/gif',
        'bmp'       => 'image/bmp',
        'ico'       => 'image/x-icon',
        'tiff'      => 'image/tiff',
        'tif'       => 'image/tiff',
        'svg'       => 'image/svg+xml',
        'svgz'      => 'image/svg+xml',
        'djvu'      => 'image/vnd.djvu',
        'djv'       => 'image/vnd.djvu',
        // archives
        'zip'       => 'application/zip',
        'rar'       => 'application/x-rar-compressed',
        'tar'       => 'application/x-tar',
        'gz'        => 'application/x-gzip',
        'tgz'       => 'application/x-gzip',
        'bz2'       => 'application/x-bzip2',
        // audio/video
        'mp2'       => 'audio/mpeg',
        'mp3'       => 'audio/mpeg',
        'qt'        => 'video/quicktime',
        'mov'       => 'video/quicktime',
        'mpeg'      => 'video/mpeg',
        'mpg'       => 'video/mpeg',
        'mpe'       => 'video/mpeg',
        'wav'       => 'audio/wav',
        'aiff'      => 'audio/aiff',
        'aif'       => 'audio/aiff',
        'avi'       => 'video/msvideo',
        'wmv'       => 'video/x-ms-wmv',
        'ogg'       => 'application/ogg',
        'flv'       => 'video/x-flv',
        'dvi'       => 'application/x-dvi',
        'au'        => 'audio/basic',
        'snd'       => 'audio/basic',
        'mid'       => 'audio/midi',
        'midi'      => 'audio/midi',
        'm3u'       => 'audio/x-mpegurl',
        'm4u'       => 'video/vnd.mpegurl',
        'ram'       => 'audio/x-pn-realaudio',
        'ra'        => 'audio/x-pn-realaudio',
        'rm'        => 'application/vnd.rn-realmedia',
        // adobe
        'pdf'       => 'application/pdf',
        'psd'       => 'image/vnd.adobe.photoshop',
        'ai'        => 'application/postscript',
        'eps'       => 'application/postscript',
        'ps'        => 'application/postscript',
        'swf'       => 'application/x-shockwave-flash',
        // ms office
        'doc'       => 'application/msword',
        'docx'      => 'application/vnd.openxmlformats-officedocument.wordprocessingml.document',
        'xls'       => 'application/vnd.ms-excel',
        'xlsx'      => 'application/vnd.openxmlformats-officedocument.spreadsheetml.sheet',
        'ppt'       => 'application/vnd.ms-powerpoint',
        'pptx'      => 'application/vnd.openxmlformats-officedocument.presentationml.presentation',
        'pps'       => 'application/vnd.ms-powerpoint',
        // open office
        'odt'       => 'application/vnd.oasis.opendocument.text',
        'ods'       => 'application/vnd.oasis.opendocument.spreadsheet',
        'odc'       => 'application/vnd.oasis.opendocument.chart',
        'odb'       => 'application/vnd.oasis.opendocument.database',
        'odg'       => 'application/vnd.oasis.opendocument.graphics',
        'odp'       => 'application/vnd.oasis.opendocument.presentation',
    );

    /**
     * Initialization
     *
     * @param string $dest       File destination directory
     * @param array  $extensions Array of permitted extensions
     * @param array  $mimes      Array of permitted mime types
     * @param int    $maxlenght  Maximum lenght for each file
     *
     * @return void
     */
    protected function init(
        $dest,
        $extensions = null,
        $mimes = null,
        $maxlenght = null
    ) {
        if ($dest !== null && substr($dest, -1) !== '/') {
            //normalize path
            $dest .= '/';
        }
        $this->dest_dir = $dest;
        if ($extensions !== null) {
            $this->allowed_extensions = $extensions;
        }
        if ($mimes !== null) {
            $this->allowed_mimes = $mimes;
        }
        if ($maxlenght !== null) {
            $this->maxlenght = $maxlenght;
        } else {
            $this->maxlenght = self::MAX_FILE_SIZE;
        }
    }

    /**
     * Copy existing file to new Location
     *
     * @param string $dest Destination directory
     *
     * @return boolean
     */
    public function copyTo($dest)
    {
        $res = copy(
            $this->dest_dir . $this->name,
            $dest . $this->name
        );
        if ($res === true) {
            $this->dest_dir = $dest;
        }
        return $res;
    }

    /**
     * Stores an file on the disk
     *
     * @param object  $file the uploaded file
     * @param boolean $ajax If the file cames from an ajax call (dnd)
     *
     * @return true|false result of the storage process
     */
    public function store($file, $ajax = false)
    {
        $class = get_class($this);

        $this->name = $file['name'];
        $tmpfile = $file['tmp_name'];

        //First, does the file have a valid name?
        $reg = "/^([^" . implode('', $this->bad_chars) . "]+)\.";
<<<<<<< HEAD
        if ( count($this->allowed_extensions) > 0 ) {
=======
        if (count($this->allowed_extensions) > 0) {
>>>>>>> 611f0d8f
            $reg .= "(" . implode('|', $this->allowed_extensions) . ")";
        } else {
            $reg .= "(.*)";
        }
        $reg .= "$/i";
        if (preg_match($reg, $this->name, $matches)) {
            Analog::log(
                '[' . $class . '] Filename and extension are OK, proceed.',
                Analog::DEBUG
            );
            $extension = strtolower($matches[2]);
        } else {
            $erreg = "/^([^" . implode('', $this->bad_chars) . "]+)\.(.*)/i";
            $m = preg_match($erreg, $this->name, $errmatches);

            $err_msg = '[' . $class . '] ';
            if ($m == 1) {
                //ok, we got a good filename and an extension. Extension is bad :)
                $err_msg .= 'Invalid extension for file ' . $this->name . '.';
                $ret = self::INVALID_EXTENSION;
            } else {
                $err_msg = 'Invalid filename `' . $this->name  . '` (Tip: ';
                $err_msg .= preg_replace(
                    '|%s|',
                    htmlentities($this->getBadChars()),
                    "file name should not contain any of: %s). "
                );
                $ret = self::INVALID_FILENAME;
            }

            Analog::log(
                $err_msg,
                Analog::ERROR
            );
            return $ret;
        }

        //Second, let's check file size
        if ($file['size'] > ($this->maxlenght * 1024)) {
            Analog::log(
                '[' . $class . '] File is too big (' . ( $file['size'] * 1024 ) .
                'Ko for maximum authorized ' . ( $this->maxlenght * 1024 ) .
                'Ko',
                Analog::ERROR
            );
            return self::FILE_TOO_BIG;
        } else {
            Analog::log('[' . $class . '] Filesize is OK, proceed', Analog::DEBUG);
        }

        $mime = $this->getMimeType($tmpfile);

        if (count($this->allowed_mimes) > 0
            && !in_array($mime, $this->allowed_mimes)
        ) {
            Analog::log(
                '[' . $class . '] Mimetype `' . $mime . '` not allowed',
                Analog::ERROR
            );
            return self::MIME_NOT_ALLOWED;
        } else {
            Analog::log(
                '[' . $class . '] Mimetype is allowed, proceed',
                Analog::DEBUG
            );
        }

        $new_file = $this->dest_dir . $this->name;

        if (file_exists($new_file)) {
            Analog::log(
                '[' . $class . '] File `' . $new_file . '` already exists',
                Analog::ERROR
            );
            return self::NEW_FILE_EXISTS;
        }

        $in_place = false;
        if ($ajax === true) {
            $in_place = rename($tmpfile, $new_file);
        } else {
            $in_place = move_uploaded_file($tmpfile, $new_file);
        }

        if ($in_place === false) {
            return self::CANT_WRITE;
        }
        return $in_place;
    }

    /**
     * Get destination dir
     *
     * @return string
     */
    public function getDestDir()
    {
        return $this->dest_dir;
    }

    /**
     * Set destination directory
     *
     * @param string $dir Directory
     *
     * @return void
     */
    public function setDestDir($dir)
    {
        $this->dest_dir = $dir;
    }

    /**
     * Get file name
     *
     * @return string
     */
    public function getFileName()
    {
        return $this->name;
    }

    /**
     * Set file name
     *
     * @param string $name file name
     *
     * @return void
     */
    public function setFileName($name)
    {
        $this->name = $name;
    }

    /**
     * Returns unauthorized characters litteral values quoted, comma separated values
     *
     * @return string comma separated disallowed characters
     */
    public function getBadChars()
    {
        return '`' . implode('`, `', array_keys($this->bad_chars)) . '`';
    }

    /**
     * Returns allowed extensions
     *
     * @return string comma separated allowed extensiosn
     */
    public function getAllowedExts()
    {
        return implode(', ', $this->allowed_extensions);
    }

    /**
     * Return the array of allowed mime types
     *
     * @return array
     */
    public function getAllowedMimeTypes()
    {
        return $this->allowed_mimes;
    }

    /**
     * Get file mime type
     *
     * @param string $file File
     *
     * @return string
     */
    public static function getMimeType($file)
    {
        $mime = null;
        $class = get_called_class();

        if (function_exists('finfo_open')) {
            Analog::log(
                '[' . $class . '] Function File Info exist ',
                Analog::DEBUG
            );
            $finfo = finfo_open(FILEINFO_MIME_TYPE);
            $mime = finfo_file($finfo, $file);
            finfo_close($finfo);
        } elseif (function_exists('mime_content_type')) {
            Analog::log(
                '[' . $class . '] Function mime_content_type exist ',
                Analog::DEBUG
            );
            $mime = mime_content_type($file);
        } else {
            Analog::log(
                '[' . $class . '] Search from extension ',
                Analog::DEBUG
            );
            $ext = strtolower(array_pop(explode('.', $file)));
            Analog::log(
                '[' . $class . '] Extension : ' . $ext,
                Analog::DEBUG
            );
            if (array_key_exists($ext, self::$mime_types)) {
                $mime = self::$mime_types[$ext];
            } else {
                $mime = 'application/octet-stream';
            }
        }

        Analog::log(
            '[' . $class . '] Found mimetype : ' . $mime . ' for file ' .  $file,
            Analog::INFO
        );
        return $mime;
    }

    /**
     * Return textual error message
     *
     * @param int $code The error code
     *
     * @return string Localized message
     */
    protected function getErrorMessageFromCode($code)
    {
        $error = _T("An error occued.");

        switch ($code) {
            case self::INVALID_FILENAME:
                $error = _T("File name is invalid, it should not contain any special character or space.");
                break;
            case self::INVALID_EXTENSION:
                $error = preg_replace(
                    '|%s|',
                    $this->getAllowedExts(),
                    _T("File extension is not allowed, only %s files are.")
                );
                break;
            case self::FILE_TOO_BIG:
                $error = preg_replace(
                    '|%d|',
                    $this->maxlenght,
                    _T("File is too big. Maximum allowed size is %dKo")
                );
                break;
            case self::MIME_NOT_ALLOWED:
                /** FIXME: should be more descriptive */
                $error = _T("Mime-Type not allowed");
                break;
            case self::NEW_FILE_EXISTS:
                $error = _T("A file with that name already exists!");
                break;
            case self::INVALID_FILE:
                $error = _T("File does not comply with requirements.");
                break;
            case self::CANT_WRITE:
                $error = _T("Unable to write file or temporary file");
                break;
        }

        return $error;
    }

    /**
     * Return textual error message
     *
     * @param int $code The error code
     *
     * @return string Localized message
     */
    public function getErrorMessage($code)
    {
        return $this->getErrorMessageFromCode($code);
    }

    /**
     * Return textual error message send by PHP after upload attempt
     *
     * @param int $error_code The error code
     *
     * @return string Localized message
     */
    public function getPhpErrorMessage($error_code)
    {
        switch ($error_code) {
            case UPLOAD_ERR_INI_SIZE:
                return _T("The uploaded file exceeds the upload_max_filesize directive in php.ini");
            case UPLOAD_ERR_FORM_SIZE:
                return _T("The uploaded file exceeds the MAX_FILE_SIZE directive that was specified in the HTML form");
            case UPLOAD_ERR_PARTIAL:
                return _T("The uploaded file was only partially uploaded");
            case UPLOAD_ERR_NO_FILE:
                return _T("No file was uploaded");
            case UPLOAD_ERR_NO_TMP_DIR:
                return _T("Missing a temporary folder");
            case UPLOAD_ERR_CANT_WRITE:
                return _T("Failed to write file to disk");
            case UPLOAD_ERR_EXTENSION:
                return _T("File upload stopped by extension");
            default:
                return _T("Unknown upload error");
        }
    }
}<|MERGE_RESOLUTION|>--- conflicted
+++ resolved
@@ -249,11 +249,7 @@
 
         //First, does the file have a valid name?
         $reg = "/^([^" . implode('', $this->bad_chars) . "]+)\.";
-<<<<<<< HEAD
-        if ( count($this->allowed_extensions) > 0 ) {
-=======
         if (count($this->allowed_extensions) > 0) {
->>>>>>> 611f0d8f
             $reg .= "(" . implode('|', $this->allowed_extensions) . ")";
         } else {
             $reg .= "(.*)";
