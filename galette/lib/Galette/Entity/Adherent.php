<?php

/* vim: set expandtab tabstop=4 shiftwidth=4 softtabstop=4: */

/**
 * Member class for galette
 *
 * PHP version 5
 *
 * Copyright © 2009-2012 The Galette Team
 *
 * This file is part of Galette (http://galette.tuxfamily.org).
 *
 * Galette is free software: you can redistribute it and/or modify
 * it under the terms of the GNU General Public License as published by
 * the Free Software Foundation, either version 3 of the License, or
 * (at your option) any later version.
 *
 * Galette is distributed in the hope that it will be useful,
 * but WITHOUT ANY WARRANTY; without even the implied warranty of
 * MERCHANTABILITY or FITNESS FOR A PARTICULAR PURPOSE.  See the
 *  GNU General Public License for more details.
 *
 * You should have received a copy of the GNU General Public License
 * along with Galette. If not, see <http://www.gnu.org/licenses/>.
 *
 * @category  Entity
 * @package   Galette
 *
 * @author    Johan Cwiklinski <johan@x-tnd.be>
 * @copyright 2009-2012 The Galette Team
 * @license   http://www.gnu.org/licenses/gpl-3.0.html GPL License 3.0 or (at your option) any later version
 * @version   SVN: $Id$
 * @link      http://galette.tuxfamily.org
 * @since     Available since 0.7dev - 2009-06-02
 */

namespace Galette\Entity;

use Galette\Common\KLogger as KLogger;
use Galette\Core\Picture as Picture;
use Galette\Core\GaletteMail as GaletteMail;
use Galette\Core\Password as Password;
use Galette\Repository\Groups as Groups;
use Galette\Repository\Members as Members;

<<<<<<< HEAD
require_once GALETTE_ROOT . 'includes/members_fields.php';

=======
>>>>>>> 2d01bf65
/**
 * Member class for galette
 *
 * @category  Entity
 * @name      Adherent
 * @package   Galette
 * @author    Johan Cwiklinski <johan@x-tnd.be>
 * @copyright 2009-2012 The Galette Team
 * @license   http://www.gnu.org/licenses/gpl-3.0.html GPL License 3.0 or (at your option) any later version
 * @link      http://galette.tuxfamily.org
 * @since     Available since 0.7dev - 02-06-2009
 */
class Adherent
{
    const TABLE = 'adherents';
    const PK = 'id_adh';

    private $_id;
    //Identity
    private $_politeness;
    private $_company_name;
    private $_name;
    private $_surname;
    private $_nickname;
    private $_birthdate;
    private $_birth_place;
    private $_job;
    private $_language;
    private $_active;
    private $_status;
    //Contact informations
    private $_adress;
    private $_adress_continuation; /** TODO: remove */
    private $_zipcode;
    private $_town;
    private $_country;
    private $_phone;
    private $_gsm;
    private $_email;
    private $_website;
    private $_msn; /** TODO: remove */
    private $_icq; /** TODO: remove */
    private $_jabber; /** TODO: remove */
    private $_gnupgid; /** TODO: remove */
    private $_fingerprint; /** TODO: remove */
    //Galette relative informations
    private $_appears_in_list;
    private $_admin;
    private $_due_free;
    private $_login;
    private $_password;
    private $_creation_date;
    private $_modification_date;
    private $_due_date;
    private $_others_infos;
    private $_others_infos_admin;
    private $_picture;
    private $_oldness;
    private $_days_remaining;
    private $_groups;
    private $_managed_groups;
    //
    private $_row_classes;
    //fields list and their translation
    private $_fields;
    private $_self_adh = false;
    private $_deps = array(
        'picture'   => true,
        'groups'    => true,
        'dues'      => true
    );

    private $_disabled_fields = array(
        'id_adh' => 'disabled="disabled"',
        'date_crea_adh' => 'disabled="disabled"',
        'id_statut' => 'disabled="disabled"',
        'activite_adh' => 'disabled="disabled"',
        'bool_exempt_adh' => 'disabled="disabled"',
        'bool_admin_adh' => 'disabled="disabled"',
        'date_echeance' => 'disabled="disabled"',
        'info_adh' => 'disabled="disabled"'
    );
    private $_edit_disabled_fields = array(
        'titre_adh' => 'disabled',
        'nom_adh' => 'disabled="disabled"',
        'prenom_adh' => 'disabled="disabled"',
    );
    private $_staff_edit_disabled_fields = array(
        'bool_admin_adh' => 'disabled="disabled"'
    );
    private $_adm_edit_disabled_fields = array(
        'id_adh' => 'disabled="disabled"',
        'date_echeance' => 'disabled="disabled"'
    );


    /**
    * Default constructor
    *
    * @param mixed   $args Either a ResultSet row, its id or its
    *                      login or its mail for to load s specific
    *                      member, or null to just instanciate object
    * @param boolean $deps Dependencies configuration, see Adherent::$_deps
    */
    public function __construct($args = null, $deps = null)
    {
        global $i18n, $log, $members_fields;

        if ( $deps !== null && is_array($deps) ) {
            $this->_deps = array_merge(
                $this->_deps,
                $deps
            );
        } else if ( $deps !== null ) {
            $log->log(
                '$deps shoud be an array, ' . gettype($deps) . ' given!',
                KLogger::WARN
            );
        }

        /*
        * Fields configuration. Each field is an array and must reflect:
        * array(
        *   (string)label,
        *   (string) propname,
        *   (boolean)required,
        *   (boolean)visible,
        *   (int)position,
        *   (int)category
        * )
        */
        $this->_fields = $members_fields;

        //disabled fields override
        $locfile = GALETTE_CONFIG_PATH . 'disabled_fields.php';
        if ( file_exists($locfile) ) {
            include $locfile;
            if ( isset($loc_disabled_fields)
                && is_array($loc_disabled_fields)
            ) {
                $this->_disabled_fields = $loc_disabled_fields;
            }
            if ( isset($loc_edit_disabled_fields)
                && is_array($loc_edit_disabled_fields)
            ) {
                $this->_edit_disabled_fields = $loc_edit_disabled_fields;
            }
            if ( isset($loc_adm_edit_disabled_fields)
                && is_array($loc_adm_edit_disabled_fields)
            ) {
                $this->_adm_edit_disabled_fields = $loc_adm_edit_disabled_fields;
            }
        }

        if ( $args == null || is_int($args) ) {
            $this->_active = true;
            $this->_language = $i18n->getID();
            $this->_creation_date = date("Y-m-d");
            $this->_status = Status::DEFAULT_STATUS;
            $this->_politeness = Politeness::MR;
            $gp = new Password();
            $this->_password = $gp->makeRandomPassword();
            $this->_picture = new Picture();
            $this->_admin = false;
            $this->_staff = false;
            $this->_due_free = false;
            if ( is_int($args) && $args > 0 ) {
                $this->load($args);
            }
        } elseif ( is_object($args) ) {
            $this->_loadFromRS($args);
        } elseif (is_string($args) ) {
            $this->loadFromLoginOrMail($args);
        }
    }

    /**
    * Loads a member from its id
    *
    * @param int $id the identifiant for the member to load
    *
    * @return bool true if query succeed, false otherwise
    */
    public function load($id)
    {
        global $zdb, $log;

        try {
            $select = new \Zend_Db_Select($zdb->db);

            $select->from(
                array('a' => PREFIX_DB . self::TABLE)
            )->join(
                array('b' => PREFIX_DB . Status::TABLE),
                'a.' . Status::PK . '=b.' . Status::PK,
                array('priorite_statut')
            )->where(self::PK . '=?', $id);

            $result = $select->query()->fetchObject();
            $this->_loadFromRS($result);
            return true;
        } catch (\Exception $e) {
            /** TODO */
            $log->log(
                'Cannot load member form id `' . $id . '` | ' . $e->getMessage(),
                KLogger::WARN
            );
            $log->log(
                'Query was: ' . $select->__toString() . ' ' . $e->__toString(),
                KLogger::ERR
            );
            return false;
        }
    }

    /**
    * Loads a member from its login
    *
    * @param string $login login for the member to load
    *
    * @return bool true if query succeed, false otherwise
    */
    public function loadFromLoginOrMail($login)
    {
        global $zdb, $log;

        try {
            $select = new \Zend_Db_Select($zdb->db);
            $select->from(PREFIX_DB . self::TABLE);
            if ( GaletteMail::isValidEmail($login) ) {
                //we got a valid email adress, use it
                $select->where('email_adh = ?', $login);
            } else {
                ///we did not get an email adress, consider using login
                $select->where('login_adh = ?', $login);
            }
            $result = $select->query()->fetchObject();
            $this->_loadFromRS($result);
        } catch (\Exception $e) {
            /** TODO */
            $log->log(
                'Cannot load member form login `' . $login . '` | ' .
                $e->getMessage(),
                KLogger::WARN
            );
            $log->log(
                'Query was: ' . $select->__toString() . ' ' . $e->__toString(),
                KLogger::ERR
            );
            return false;
        }
    }

    /**
    * Populate object from a resultset row
    *
    * @param ResultSet $r the resultset row
    *
    * @return void
    */
    private function _loadFromRS($r)
    {
        $this->_self_adh = false;
        $this->_id = $r->id_adh;
        //Identity
        $this->_politeness = $r->titre_adh;
        $this->_company_name = $r->societe_adh;
        $this->_name = $r->nom_adh;
        $this->_surname = $r->prenom_adh;
        $this->_nickname = $r->pseudo_adh;
        if ( $r->ddn_adh != '1901-01-01' ) {
            $this->_birthdate = $r->ddn_adh;
        }
        $this->_birth_place = $r->lieu_naissance;
        $this->_job = $r->prof_adh;
        $this->_language = $r->pref_lang;
        $this->_active = $r->activite_adh;
        $this->_status = $r->id_statut;
        //Contact informations
        $this->_adress = $r->adresse_adh;
        /** TODO: remove and merge with adress */
        $this->_adress_continuation = $r->adresse2_adh;
        $this->_zipcode = $r->cp_adh;
        $this->_town = $r->ville_adh;
        $this->_country = $r->pays_adh;
        $this->_phone = $r->tel_adh;
        $this->_gsm = $r->gsm_adh;
        $this->_email = $r->email_adh;
        $this->_website = $r->url_adh;
        /** TODO: remove */
        $this->_msn = $r->msn_adh;
        /** TODO: remove */
        $this->_icq = $r->icq_adh;
        /** TODO: remove */
        $this->_jabber = $r->jabber_adh;
        /** TODO: remove */
        $this->_gnupgid = $r->gpgid;
        /** TODO: remove */
        $this->_fingerprint = $r->fingerprint;
        //Galette relative informations
        $this->_appears_in_list = ($r->bool_display_info == 1) ? true : false;
        $this->_admin = ($r->bool_admin_adh == 1) ? true : false;
        if ( isset($r->priorite_statut)
            && $r->priorite_statut < Members::NON_STAFF_MEMBERS
        ) {
            $this->_staff = true;
        }
        $this->_due_free = ($r->bool_exempt_adh == 1) ? true : false;
        $this->_login = $r->login_adh;
        $this->_password = $r->mdp_adh;
        $this->_creation_date = $r->date_crea_adh;
        if ( $r->date_modif_adh != '1901-01-01' ) {
            $this->_modification_date = $r->date_modif_adh;
        } else {
            $this->_modification_date = $this->_creation_date;
        }
        $this->_due_date = $r->date_echeance;
        $this->_others_infos = $r->info_public_adh;
        $this->_others_infos_admin = $r->info_adh;

        if ( $this->_deps['picture'] === true ) {
            $this->_picture = new Picture($this->_id);
        }

        if ( $this->_deps['groups'] === true ) {
            $this->_groups = Groups::loadGroups($this->_id);
            $this->_managed_groups = Groups::loadManagedGroups($this->_id);
        }

        if ( $this->_deps['dues'] === true ) {
            $this->_checkDues();
        }
    }

    /**
    * Check for dues status
    *
    * @return void
    */
    private function _checkDues()
    {
        //how many days since our beloved member has been created
        $date_now = new \DateTime();
        $this->_oldness = $date_now->diff(
            new \DateTime($this->_creation_date)
        )->days;

        if ( $this->isDueFree() ) {
            //no fee required, we don't care about dates
            $this->_row_classes .= ' cotis-exempt';
        } else {
            //ok, fee is required. Let's check the dates
            if ( $this->_due_date == '' ) {
                $this->_row_classes .= ' cotis-never';
            } else {
                $date_end = new \DateTime($this->_due_date);
                $date_diff = $date_now->diff($date_end);
                $this->_days_remaining = ( $date_diff->invert == 1 )
                    ? $date_diff->days * -1
                    : $date_diff->days;

                if ( $this->_days_remaining == 0 ) {
                    $this->_row_classes .= ' cotis-lastday';
                } else if ( $this->_days_remaining < 0 ) {
                    $this->_row_classes .= ' cotis-late';
                } else if ( $this->_days_remaining < 30 ) {
                    $this->_row_classes .= ' cotis-soon';
                } else {
                    $this->_row_classes .= ' cotis-ok';
                }
            }
        }
    }

    /**
    * Is member admin?
    *
    * @return bool
    */
    public function isAdmin()
    {
        return $this->_admin;
    }

    /**
     * Is user member of staff?
     *
     * @return bool
     */
    public function isStaff()
    {
        return $this->_staff;
    }

    /**
    * Is member freed of dues?
    *
    * @return bool
    */
    public function isDueFree()
    {
        return $this->_due_free;
    }

    /**
     * Is member in specified group?
     *
     * @param string $group_name Group name
     *
     * @return boolean
     */
    public function isGroupMember($group_name)
    {
        if ( is_array($this->_groups) ) {
            foreach ( $this->_groups as $g ) {
                if ( $g->getName() == $group_name ) {
                    return true;
                    break;
                }
            }
        } else {
            return false;
        }
    }

    /**
     * Is member manager of specified group?
     *
     * @param string $group_name Group name
     *
     * @return boolean
     */
    public function isGroupManager($group_name)
    {
        if ( is_array($this->_managed_groups) ) {
            foreach ( $this->_managed_groups as $mg ) {
                if ( $mg->getName() == $group_name ) {
                    return true;
                    break;
                }
            }
        } else {
            return false;
        }
    }

    /**
     * Does current member represents a company?
     *
     * @return boolean
     */
    public function isCompany()
    {
        return trim($this->_company_name != '');
    }

    /**
    * Can member appears in public members list?
    *
    * @return bool
    */
    public function appearsInMembersList()
    {
        return $this->_appears_in_list;
    }

    /**
    * Is member active?
    *
    * @return bool
    */
    public function isActive()
    {
        return $this->_active;
    }

    /**
    * Does member have uploaded a picture?
    *
    * @return bool
    */
    public function hasPicture()
    {
        return $this->_picture->hasPicture();
    }

    /**
    * Get row class related to current fee status
    *
    * @param boolean $public we want the class for public pages
    *
    * @return string the class to apply
    */
    public function getRowClass($public = false)
    {
        $strclass = ($this->isActive()) ? 'active' : 'inactive';
        if ( $public === false ) {
            $strclass .= $this->_row_classes;
        }
        return $strclass;
    }

    /**
    * Get current member due status
    *
    * @return string i18n string representing state of due
    */
    public function getDues()
    {
        $ret = '';
        if ( $this->isDueFree() ) {
                $ret = _T("Freed of dues");
        } else if ( $this->_due_date == '') {
            $patterns = array('/%days/', '/%date/');
            $cdate = new \DateTime($this->_creation_date);
            $replace = array(
                $this->_oldness,
                $cdate->format(_T("Y-m-d"))
            );
            $ret = preg_replace(
                $patterns,
                $replace,
                _T("Never contributed: Registered %days days ago (since %date)")
            );
        } else if ( $this->_days_remaining == 0 ) {
            $ret = _T("Last day!");
        } else if ( $this->_days_remaining < 0 ) {
            $patterns = array('/%days/', '/%date/');
            $ddate = new \DateTime($this->_due_date);
            $replace = array(
                $this->_days_remaining *-1,
                $ddate->format(_T("Y-m-d"))
            );
            $ret = preg_replace(
                $patterns,
                $replace,
                _T("Late of %days days (since %date)")
            );
        } else {
            $patterns = array('/%days/', '/%date/');
            $ddate = new \DateTime($this->_due_date);
            $replace = array(
                $this->_days_remaining,
                $ddate->format(_T("Y-m-d"))
            );
            $ret = preg_replace(
                $patterns,
                $replace,
                _T("%days days remaining (ending on %date)")
            );
        }
        return $ret;
    }

    /**
    * Retrieve Full name and surname for the specified member id
    *
    * @param int $id member id
    *
    * @return string formatted Name and Surname
    */
    public static function getSName($id)
    {
        global $zdb, $log;

        try {
            $select = new \Zend_Db_Select($zdb->db);
            $select->from(PREFIX_DB . self::TABLE)
                ->where(self::PK . ' = ?', $id);

            $row = $select->query()->fetch();
            return mb_strtoupper($row->nom_adh, 'UTF-8') . ' ' .
                ucfirst(mb_strtolower($row->prenom_adh, 'UTF-8'));
        } catch (\Exception $e) {
            /** TODO */
            $log->log(
                'Cannot get formatted name for member form id `' . $id . '` | ' .
                $e->getMessage(),
                KLogger::WARN
            );
            $log->log(
                'Query was: ' . $select->__toString() . ' ' . $e->__toString(),
                KLogger::ERR
            );
            return false;
        }
    }

    /**
     * Change password for a given user
     *
     * @param string $id_adh Member identifier
     * @param string $pass   New password
     *
     * @return boolean
     */
    public static function updatePassword($id_adh, $pass)
    {
        global $zdb, $log;

        try {
            $zdb->db->update(
                PREFIX_DB . self::TABLE,
                array('mdp_adh' => md5($pass)),
                $zdb->db->quoteInto(self::PK . ' = ?', $id_adh)
            );
            $log->log(
                'Password for `' . $id_adh . '` has been updated.',
                KLogger::DEBUG
            );
            return true;
        } catch (\Exception $e) {
            /** TODO */
            $log->log(
                'An error occured while updating password for `' . $id_adh .
                '` | ' . $e->getMessage(),
                KLogger::ERR
            );
            return false;
        }
    }

    /**
     * Get field label
     *
     * @param string $field Field name
     *
     * @return string
     */
    public function getFieldName($field)
    {
        $label = $this->_fields[$field]['label'];
        //remove trailing ':' and then nbsp (for french at least)
        $label = trim(trim($label, ':'), '&nbsp;');
        return $label;
    }

    /**
     * Retrieve fields from database
     *
     * @return array
     */
    public static function getDbFields()
    {
        global $zdb;
        return array_keys($zdb->db->describeTable(PREFIX_DB . self::TABLE));
    }

    /**
     * Mark as self membership
     *
     * @return void
     */
    public function setSelfMembership()
    {
        $this->_self_adh = true;
    }

    /**
     * Check posted values validity
     *
     * @param array $values   All values to check, basically the $_POST array
     *                        after sending the form
     * @param array $required Array of required fields
     * @param array $disabled Array of disabled fields
     *
     * @return true|array
     */
    public function check($values, $required, $disabled)
    {
        global $zdb, $log, $preferences;
        $errors = array();

        $fields = self::getDbFields();

        //reset company name if needeed
        if ( !isset($values['is_company']) || $values['is_company'] != 1 ) {
            unset($values['is_company']);
            unset($values['societe_adh']);
        }

        foreach ( $fields as $key ) {
            //first of all, let's sanitize values
            $key = strtolower($key);
            $prop = '_' . $this->_fields[$key]['propname'];

            if ( isset($values[$key]) ) {
                $value = trim($values[$key]);
            } else {
                switch ($key) {
                case 'bool_admin_adh':
                case 'bool_exempt_adh':
                case 'bool_display_info':
                    $value = 0;
                    break;
                default:
                    $value = '';
                }
            }

            // if the field is enabled, check it
            if ( !isset($disabled[$key]) ) {
                // fill up the adherent structure
                $this->$prop = stripslashes($value);

                // now, check validity
                if ( $value != '' ) {
                    switch ( $key ) {
                    // dates
                    case 'date_crea_adh':
                    case 'ddn_adh':
                        try {
                            $d = \DateTime::createFromFormat(_T("Y-m-d"), $value);
                            if ( $d === false ) {
                                throw new \Exception('Incorrect format');
                            }
                            $this->$prop = $d->format('Y-m-d');
                        } catch (\Exception $e) {
                            $log->log(
                                'Wrong date format. field: ' . $key .
                                ', value: ' . $value . ', expected fmt: ' .
                                _T("Y-m-d") . ' | ' . $e->getMessage(),
                                KLogger::INFO
                            );
                            $errors[] = str_replace(
                                array(
                                    '%date_format',
                                    '%field'
                                ),
                                array(
                                    _T("Y-m-d"),
                                    $this->_fields[$key]['label']
                                ),
                                _T("- Wrong date format (%date_format) for %field!")
                            );
                        }
                        break;
                    case 'email_adh':
                    case 'msn_adh':
                        if ( !GaletteMail::isValidEmail($value) ) {
                            $errors[] = _T("- Non-valid E-Mail address!") .
                                ' (' . $this->getFieldName($key) . ')';
                        }
                        if ( $key == 'email_adh' ) {
                            try {
                                $select = new \Zend_Db_Select($zdb->db);
                                $select->from(
                                    PREFIX_DB . self::TABLE,
                                    self::PK
                                )->where('email_adh = ?', $value);
                                if ( $this->_id != '' && $this->_id != null ) {
                                    $select->where(
                                        self::PK . ' != ?',
                                        $this->_id
                                    );
                                }
                                $uniq = $select->query()->fetchAll();
                                if ( count($uniq) !==  0 ) {
                                    $errors[] = _T("- This E-Mail address is already used by another member!");
                                }
                            } catch (\Exception $e) {
                                $log->log(
                                    'An error occured checking member email unicity.',
                                    KLogger::ERR
                                );
                                $log->log(
                                    'Query was: ' . $select->__toString(),
                                    KLogger::INFO
                                );
                                $errors[] = _T("An error has occured while looking if login already exists.");
                            }

                        }
                        break;
                    case 'url_adh':
                        if ( $value == 'http://' ) {
                            $this->$prop = '';
                        } elseif ( !is_valid_web_url($value) ) {
                            $errors[] = _T("- Non-valid Website address! Maybe you've skipped the http:// ?");
                        }
                        break;
                    case 'login_adh':
                        /** FIXME: add a preference for login lenght */
                        if ( strlen($value) < 2 ) {
                            $errors[] = str_replace(
                                '%i',
                                2,
                                _T("- The username must be composed of at least %i characters!")
                            );
                        } else {
                            //check if login does not contain the @ character
                            if ( strpos($value, '@') != false ) {
                                $errors[] = _T("- The username cannot contain the @ character");
                            } else {
                                //check if login is already taken
                                try {
                                    $select = new \Zend_Db_Select($zdb->db);
                                    $select->from(
                                        PREFIX_DB . self::TABLE,
                                        self::PK
                                    )->where('login_adh = ?', $value);
                                    if ( $this->_id != '' && $this->_id != null ) {
                                        $select->where(
                                            self::PK . ' != ?',
                                            $this->_id
                                        );
                                    }
                                    $uniq = $select->query()->fetchAll();
                                    if ( count($uniq) !==  0
                                        || $value == $preferences->pref_admin_login
                                    ) {
                                        $errors[] = _T("- This username is already used by another member!");
                                    }
                                } catch (\Exception $e) {
                                    $log->log(
                                        'An error occured checking member login unicity.',
                                        KLogger::ERR
                                    );
                                    $log->log(
                                        'Query was: ' . $select->__toString(),
                                        KLogger::INFO
                                    );
                                    $errors[] = _T("An error has occured while looking if login already exists.");
                                }
                            }
                        }
                        break;
                    case 'mdp_adh':
                        /** TODO: check password complexity, set by a preference */
                        /** FIXME: add a preference for password lenght */
                        if ( strlen($value) < 6 ) {
                            $errors[] = str_replace(
                                '%i',
                                6,
                                _T("- The password must be of at least %i characters!")
                            );
                        } else if ( $this->_self_adh !== true
                            && (!isset($values['mdp_adh2'])
                            || $values['mdp_adh2'] != $value)
                        ) {
                            $errors[] = _T("- The passwords don't match!");
                        } else if ( $this->_self_adh === true
                            && !crypt($value, $values['mdp_crypt'])==$values['mdp_crypt']
                        ) {
                            $errors[] = _T("Password misrepeated: ");
                        } else {
                            $this->$prop = md5($value);
                        }
                        break;
                    case 'id_statut':
                        try {
                            //check for status unicity
                            $select = new \Zend_Db_Select($zdb->db);

                            $select->from(
                                array('a' => PREFIX_DB . self::TABLE)
                            )->join(
                                array('b' => PREFIX_DB . Status::TABLE),
                                'a.' . Status::PK . '=b.' . Status::PK,
                                array('libelle_statut')
                            )->where('b.' . Status::PK . '=?', $value)
                                ->where('b.priorite_statut < ' . Members::NON_STAFF_MEMBERS)
                                ->limit(1);

                            if ( $this->_id != '' && $this->_id != null ) {
                                $select->where(
                                    'a.' . self::PK . ' != ' . $this->_id
                                );
                            }

                            $result = $select->query()->fetchObject();
                            if ( $result !== false ) {
                                $errors[] = str_replace(
                                    array(
                                        '%s',
                                        '%i',
                                        '%n',
                                        '%m'
                                    ),
                                    array(
                                        $result->libelle_statut,
                                        $result->id_adh,
                                        $result->nom_adh,
                                        $result->prenom_adh
                                    ),
                                    _T("Selected status (%s) is already in use in <a href='voir_adherent.php?id_adh=%i'>%n %m's profile</a>.")
                                );
                            }
                        } catch ( \Exception $e ) {
                            $log->log(
                                'An error occured checking status unicity: ' . $e->getMessage(),
                                KLogger::ERR
                            );
                            $log->log(
                                'Query was: ' . $select->__toString(),
                                KLogger::INFO
                            );
                            $errors[] = _T("An error has occured while looking if status is already in use.");
                        }
                        break;
                    }
                } else if ( ($key == 'login_adh' && !isset($required['login_adh']))
                    || ($key == 'mdp_adh' && !isset($required['mdp_adh']))
                ) {
                    $p = new Password();
                    $this->$prop = $p->makeRandomPassword(15);
                }
            }
        }

        // missing required fields?
        while ( list($key, $val) = each($required) ) {
            $prop = '_' . $this->_fields[$key]['propname'];
            if ( !isset($disabled[$key])
                && (!isset($this->$prop) || trim($this->$prop) == '')
            ) {
                $errors[] = _T("- Mandatory field empty: ") .
                ' <a href="#' . $key . '">' . $this->getFieldName($key) .'</a>';
            }
        }

        if ( count($errors) > 0 ) {
            $log->log(
                'Some errors has been throwed attempting to edit/store a member' .
                print_r($errors, true),
                KLogger::DEBUG
            );
            return $errors;
        } else {
            $log->log(
                'Member checked successfully.',
                KLogger::DEBUG
            );
            return true;
        }
    }

    /**
     * Store the member
     *
     * @return boolean
     */
    public function store()
    {
        global $zdb, $log, $hist;

        try {
            $values = array();
            $fields = self::getDbFields();
            /** FIXME: quote? */
            foreach ( $fields as $field ) {
                if ( $field !== 'date_modif_adh'
                    || !isset($this->_id)
                    || $this->_id == ''
                ) {
                    $prop = '_' . $this->_fields[$field]['propname'];
                    if ( ($field === 'bool_admin_adh'
                        || $field === 'bool_exempt_adh'
                        || $field === 'bool_display_info')
                        && $this->$prop === false
                    ) {
                        //Handle booleans for postgres ; bugs #18899 and #19354
                        $values[$field] = 'false';
                    } else {
                        $values[$field] = $this->$prop;
                    }
                }
            }

            //an empty value will cause date to be set to 1901-01-01, a null
            //will result in 0000-00-00. We want a database NULL value here.
            if ( !$this->_birthdate ) {
                $values['ddn_adh'] = new \Zend_Db_Expr('NULL');
            }
            if ( !$this->_due_date ) {
                $values['date_echeance'] = new \Zend_Db_Expr('NULL');
            }

            if ( !isset($this->_id) || $this->_id == '') {
                //we're inserting a new member
                unset($values[self::PK]);
                //set modification date
                $this->_modification_date = date('Y-m-d');
                $values['date_modif_adh'] = $this->_modification_date;
                $add = $zdb->db->insert(PREFIX_DB . self::TABLE, $values);
                if ( $add > 0) {
                    $this->_id = $zdb->db->lastInsertId(
                        PREFIX_DB . self::TABLE,
                        'id'
                    );
                    $this->_picture = new Picture($this->_id);
                    // logging
                    $hist->add(
                        _T("Member card added"),
                        strtoupper($this->_login)
                    );
                    return true;
                } else {
                    $hist->add(_T("Fail to add new member."));
                    throw new \Exception(
                        'An error occured inserting new member!'
                    );
                }
            } else {
                //we're editing an existing member
                if ( !$this->isDueFree() ) {
                    // deadline
                    $due_date = Contribution::getDueDate($this->_id);
                    if ( $due_date ) {
                        $values['date_echeance'] = $due_date;
                    }
                }

                if ( !$this->_password ) {
                    unset($values['mdp_adh']);
                }

                $edit = $zdb->db->update(
                    PREFIX_DB . self::TABLE,
                    $values,
                    self::PK . '=' . $this->_id
                );
                //edit == 0 does not mean there were an error, but that there
                //were nothing to change
                if ( $edit > 0 ) {
                    $this->_updateModificationDate();
                    $hist->add(
                        _T("Member card updated"),
                        strtoupper($this->_login)
                    );
                }
                return true;
            }
            //DEBUG
            return false;
        } catch (\Exception $e) {
            /** FIXME */
            $log->log(
                'Something went wrong :\'( | ' . $e->getMessage() . "\n" .
                $e->getTraceAsString(),
                KLogger::ERR
            );
            return false;
        }
    }

    /**
     * Update member modification date
     *
     * @return void
     */
    private function _updateModificationDate()
    {
        global $zdb, $log;

        try {
            $edit = $zdb->db->update(
                PREFIX_DB . self::TABLE,
                array('date_modif_adh' => date('Y-m-d')),
                self::PK . '=' . $this->_id
            );
            $this->_modification_date = date('Y-m-d');
        } catch (\Exception $e) {
            $log->log(
                'Something went wrong updating modif date :\'( | ' .
                $e->getMessage() . "\n" . $e->getTraceAsString(),
                KLogger::ERR
            );
        }
    }

    /**
    * Global getter method
    *
    * @param string $name name of the property we want to retrive
    *
    * @return false|object the called property
    */
    public function __get($name)
    {
        global $log, $login;

        $forbidden = array(
            'admin', 'staff', 'due_free', 'appears_in_list', 'active',
            'row_classes'
        );
        $virtuals = array(
            'sadmin', 'sstaff', 'sdue_free', 'sappears_in_list', 'sactive',
            'spoliteness', 'sstatus', 'sfullname', 'sname', 'rowclass'
        );
        $rname = '_' . $name;
        if ( !in_array($name, $forbidden) && isset($this->$rname)) {
            switch($name) {
            case 'birthdate':
            case 'creation_date':
            case 'modification_date':
            case 'due_date':
                if ( $this->$rname != '' ) {
                    try {
                        $d = new \DateTime($this->$rname);
                        return $d->format(_T("Y-m-d"));
                    } catch (\Exception $e) {
                        //oops, we've got a bad date :/
                        $log->log(
                            'Bad date (' . $this->$rname . ') | ' .
                            $e->getMessage(),
                            KLogger::INFO
                        );
                        return $this->$rname;
                    }
                }
                break;
            case 'fields':
                //filter according to logged user ACLs
                $fc = new FieldsConfig(Adherent::TABLE, $this->_fields);
                // fields visibility
                $visibles = $fc->getVisibilities();
                $fields = array();
                foreach ( $this->_fields as $k=>$f ) {
                    if ( $visibles[$k] === FieldsConfig::VISIBLE ) {
                        $fields[$k] = $f;
                    } else if ( ($login->isAdmin()
                        || $login->isStaff()
                        || $login->isSuperAdmin())
                        && $visibles[$k] === FieldsConfig::ADMIN
                    ) {
                        $fields[$k] = $f;
                    }
                }
                return $this->_fields;
            default:
                return $this->$rname;
                break;
            }
        } else if ( !in_array($name, $forbidden) && in_array($name, $virtuals) ) {
            $real = '_' . substr($name, 1);
            switch($name) {
            case 'sadmin':
            case 'sdue_free':
            case 'sappears_in_list':
            case 'sstaff':
                return (($this->$real) ? _T("Yes") : _T("No"));
                break;
            case 'sactive':
                return (($this->$real) ? _T("Active") : _T("Inactive"));
                break;
            case 'spoliteness':
                return Politeness::getPoliteness($this->_politeness);
                break;
            case 'sstatus':
                $status = new Status();
                return $status->getLabel($this->_status);
                break;
            case 'sfullname':
                $sfn = mb_strtoupper($this->_name, 'UTF-8') . ' ' .
                       ucwords(mb_strtolower($this->_surname, 'UTF-8'));
                    $sfn = Politeness::getPoliteness($this->_politeness) .
                        ' ' . $sfn;
                return $sfn;
                break;
            case 'sname':
                return mb_strtoupper($this->_name, 'UTF-8') .
                    ' ' . ucwords(mb_strtolower($this->_surname, 'UTF-8'));
                break;
            }
        } else {
            return false;
        }
    }
}<|MERGE_RESOLUTION|>--- conflicted
+++ resolved
@@ -44,11 +44,6 @@
 use Galette\Repository\Groups as Groups;
 use Galette\Repository\Members as Members;
 
-<<<<<<< HEAD
-require_once GALETTE_ROOT . 'includes/members_fields.php';
-
-=======
->>>>>>> 2d01bf65
 /**
  * Member class for galette
  *
