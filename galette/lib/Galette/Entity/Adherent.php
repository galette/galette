<?php

/* vim: set expandtab tabstop=4 shiftwidth=4 softtabstop=4: */

/**
 * Member class for galette
 *
 * PHP version 5
 *
 * Copyright © 2009-2014 The Galette Team
 *
 * This file is part of Galette (http://galette.tuxfamily.org).
 *
 * Galette is free software: you can redistribute it and/or modify
 * it under the terms of the GNU General Public License as published by
 * the Free Software Foundation, either version 3 of the License, or
 * (at your option) any later version.
 *
 * Galette is distributed in the hope that it will be useful,
 * but WITHOUT ANY WARRANTY; without even the implied warranty of
 * MERCHANTABILITY or FITNESS FOR A PARTICULAR PURPOSE.  See the
 *  GNU General Public License for more details.
 *
 * You should have received a copy of the GNU General Public License
 * along with Galette. If not, see <http://www.gnu.org/licenses/>.
 *
 * @category  Entity
 * @package   Galette
 *
 * @author    Johan Cwiklinski <johan@x-tnd.be>
 * @copyright 2009-2014 The Galette Team
 * @license   http://www.gnu.org/licenses/gpl-3.0.html GPL License 3.0 or (at your option) any later version
 * @version   SVN: $Id$
 * @link      http://galette.tuxfamily.org
 * @since     Available since 0.7dev - 2009-06-02
 */

namespace Galette\Entity;

use Analog\Analog;
use Zend\Db\Sql\Expression;
use Galette\Core\Db;
use Galette\Core\Picture;
use Galette\Core\GaletteMail;
use Galette\Core\Password;
use Galette\Core\Preferences;
use Galette\Core\History;
use Galette\Repository\Groups;
use Galette\Repository\Members;
use Galette\Repository\DynamicFieldsTypes;

/**
 * Member class for galette
 *
 * @category  Entity
 * @name      Adherent
 * @package   Galette
 * @author    Johan Cwiklinski <johan@x-tnd.be>
 * @copyright 2009-2014 The Galette Team
 * @license   http://www.gnu.org/licenses/gpl-3.0.html GPL License 3.0 or (at your option) any later version
 * @link      http://galette.tuxfamily.org
 * @since     Available since 0.7dev - 02-06-2009
 */
class Adherent
{
    use DynamicsTrait;

    const TABLE = 'adherents';
    const PK = 'id_adh';

    const NC = 0;
    const MAN = 1;
    const WOMAN = 2;

    private $_id;
    //Identity
    private $_title;
    private $_company_name;
    private $_name;
    private $_surname;
    private $_nickname;
    private $_birthdate;
    private $_birth_place;
    private $_gender;
    private $_job;
    private $_language;
    private $_active;
    private $_status;
    //Contact informations
    private $_address;
    private $_address_continuation; /** TODO: remove */
    private $_zipcode;
    private $_town;
    private $_country;
    private $_phone;
    private $_gsm;
    private $_email;
    private $_website;
    private $_msn; /** TODO: remove */
    private $_icq; /** TODO: remove */
    private $_jabber; /** TODO: remove */
    private $_gnupgid; /** TODO: remove */
    private $_fingerprint; /** TODO: remove */
    //Galette relative informations
    private $_appears_in_list;
    private $_admin;
    private $_staff;
    private $_due_free;
    private $_login;
    private $_password;
    private $_creation_date;
    private $_modification_date;
    private $_due_date;
    private $_others_infos;
    private $_others_infos_admin;
    private $_picture;
    private $_oldness;
    private $_days_remaining;
    private $_groups;
    private $_managed_groups;
    private $_parent;
    private $_children;
    //
    private $_row_classes;
    //fields list and their translation
    private $_self_adh = false;
    private $_deps = array(
        'picture'   => true,
        'groups'    => true,
        'dues'      => true,
        'parent'    => false,
        'children'  => false,
        'dynamics'  => false
    );

    private $zdb;
    private $preferences;
    private $fields;
    private $history;

    private $parent_fields = [
        'adresse_adh',
        'adresse2_adh',
        'cp_adh',
        'ville_adh',
        'email_adh'
    ];

    private $errors;

    /**
     * Default constructor
     *
     * @param Db      $zdb  Database instance
     * @param mixed   $args Either a ResultSet row, its id or its
     *                      login or its mail for to load s specific
     *                      member, or null to just instanciate object
     * @param boolean $deps Dependencies configuration, see Adherent::$_deps
     */
    public function __construct(Db $zdb, $args = null, $deps = null)
    {
        global $i18n;

        $this->zdb = $zdb;

        if ($deps !== null && is_array($deps)) {
            $this->_deps = array_merge(
                $this->_deps,
                $deps
            );
        } elseif ($deps !== null) {
            Analog::log(
                '$deps shoud be an array, ' . gettype($deps) . ' given!',
                Analog::WARNING
            );
        }

        if ($args == null || is_int($args)) {
            if (is_int($args) && $args > 0) {
                $this->load($args);
            } else {
                $this->_active = true;
                $this->_language = $i18n->getID();
                $this->_creation_date = date("Y-m-d");
                $this->_status = Status::DEFAULT_STATUS;
                $this->_title = null;
                $this->_gender = self::NC;
                $gp = new Password($this->zdb);
                $this->_password = $gp->makeRandomPassword();
                $this->_picture = new Picture();
                $this->_admin = false;
                $this->_staff = false;
                $this->_due_free = false;
                $this->_appears_in_list = false;
                $this->_parent = null;

                if ($this->_deps['dynamics'] === true) {
                    $this->loadDynamicFields();
                }
            }
        } elseif (is_object($args)) {
            $this->loadFromRS($args);
        } elseif (is_string($args)) {
            $this->loadFromLoginOrMail($args);
        }
    }

    /**
     * Loads a member from its id
     *
     * @param int $id the identifiant for the member to load
     *
     * @return bool true if query succeed, false otherwise
     */
    public function load($id)
    {
        try {
            $select = $this->zdb->select(self::TABLE, 'a');

            $select->join(
                array('b' => PREFIX_DB . Status::TABLE),
                'a.' . Status::PK . '=b.' . Status::PK,
                array('priorite_statut')
            )->where(array(self::PK => $id));

            $results = $this->zdb->execute($select);

            if ($results->count() === 0) {
                return false;
            }

            $this->loadFromRS($results->current());
            return true;
        } catch (\Exception $e) {
            Analog::log(
                'Cannot load member form id `' . $id . '` | ' . $e->getMessage(),
                Analog::WARNING
            );
            return false;
        }
    }

    /**
     * Loads a member from its login
     *
     * @param string $login login for the member to load
     *
     * @return bool true if query succeed, false otherwise
     */
    public function loadFromLoginOrMail($login)
    {
        try {
            $select = $this->zdb->select(self::TABLE);
            if (GaletteMail::isValidEmail($login)) {
                //we got a valid email address, use it
                $select->where(array('email_adh' => $login));
            } else {
                ///we did not get an email address, consider using login
                $select->where(array('login_adh' => $login));
            }

            $results = $this->zdb->execute($select);
            $result = $results->current();
            if ($result) {
                $this->loadFromRS($result);
            }
        } catch (\Exception $e) {
            Analog::log(
                'Cannot load member form login `' . $login . '` | ' .
                $e->getMessage(),
                Analog::WARNING
            );
            return false;
        }
    }

    /**
     * Populate object from a resultset row
     *
     * @param ResultSet $r the resultset row
     *
     * @return void
     */
    private function loadFromRS($r)
    {
        $this->_self_adh = false;
        $this->_id = $r->id_adh;
        //Identity
        if ($r->titre_adh !== null) {
            $this->_title = new Title((int)$r->titre_adh);
        }
        $this->_company_name = $r->societe_adh;
        $this->_name = $r->nom_adh;
        $this->_surname = $r->prenom_adh;
        $this->_nickname = $r->pseudo_adh;
        if ($r->ddn_adh != '1901-01-01') {
            $this->_birthdate = $r->ddn_adh;
        }
        $this->_birth_place = $r->lieu_naissance;
        $this->_gender = (int)$r->sexe_adh;
        $this->_job = $r->prof_adh;
        $this->_language = $r->pref_lang;
        $this->_active = ($r->activite_adh == 1) ? true : false;
        $this->_status = (int)$r->id_statut;
        //Contact informations
        $this->_address = $r->adresse_adh;
        /** TODO: remove and merge with address */
        $this->_address_continuation = $r->adresse2_adh;
        $this->_zipcode = $r->cp_adh;
        $this->_town = $r->ville_adh;
        $this->_country = $r->pays_adh;
        $this->_phone = $r->tel_adh;
        $this->_gsm = $r->gsm_adh;
        $this->_email = $r->email_adh;
        $this->_website = $r->url_adh;
        /** TODO: remove */
        $this->_msn = $r->msn_adh;
        /** TODO: remove */
        $this->_icq = $r->icq_adh;
        /** TODO: remove */
        $this->_jabber = $r->jabber_adh;
        /** TODO: remove */
        $this->_gnupgid = $r->gpgid;
        /** TODO: remove */
        $this->_fingerprint = $r->fingerprint;
        //Galette relative informations
        $this->_appears_in_list = ($r->bool_display_info == 1) ? true : false;
        $this->_admin = ($r->bool_admin_adh == 1) ? true : false;
        if (isset($r->priorite_statut)
            && $r->priorite_statut < Members::NON_STAFF_MEMBERS
        ) {
            $this->_staff = true;
        }
        $this->_due_free = ($r->bool_exempt_adh == 1) ? true : false;
        $this->_login = $r->login_adh;
        $this->_password = $r->mdp_adh;
        $this->_creation_date = $r->date_crea_adh;
        if ($r->date_modif_adh != '1901-01-01') {
            $this->_modification_date = $r->date_modif_adh;
        } else {
            $this->_modification_date = $this->_creation_date;
        }
        $this->_due_date = $r->date_echeance;
        $this->_others_infos = $r->info_public_adh;
        $this->_others_infos_admin = $r->info_adh;

        if ($r->parent_id !== null) {
            $this->_parent = $r->parent_id;
            if ($this->_deps['parent'] === true) {
                $this->loadParent($r->parent_id);
            }
        }

        if ($this->_deps['children'] === true) {
            $this->loadChildren();
        }

        if ($this->_deps['picture'] === true) {
            $this->_picture = new Picture($this->_id);
        }

        if ($this->_deps['groups'] === true) {
            $this->loadGroups();
        }

        if ($this->_deps['dues'] === true) {
            $this->checkDues();
        }

        if ($this->_deps['dynamics'] === true) {
            $this->loadDynamicFields();
        }
    }

    /**
     * Load member parent
     *
     * @return void
     */
    private function loadParent()
    {
        if (!$this->_parent instanceof Adherent) {
            $deps = array_fill_keys(array_keys($this->_deps), false);
            $this->_parent = new Adherent($this->zdb, (int)$this->_parent, $deps);
        }
    }

    /**
     * Load member children
     *
     * @return void
     */
    private function loadChildren()
    {
        $this->_children = array();
        try {
            $id = self::PK;
            $select = $this->zdb->select(self::TABLE);
            $select->columns(
                array($id)
            )->where(
                'parent_id = ' . $this->_id
            );

            $results = $this->zdb->execute($select);

            if ($results->count() >  0) {
                foreach ($results as $row) {
                    $deps = $this->_deps;
                    $deps['children'] = false;
                    $deps['parent'] = false;
                    $this->_children[] = new Adherent($this->zdb, (int)$row->$id, $deps);
                }
            }
        } catch (\Exception $e) {
            Analog::log(
                'Cannot load children for member #' . $this->_id . ' | ' .
                $e->getMessage(),
                Analog::WARNING
            );
            return false;
        }
    }

    /**
     * Load member groups
     *
     * @return void
     */
    public function loadGroups()
    {
        $this->_groups = Groups::loadGroups($this->_id);
        $this->_managed_groups = Groups::loadManagedGroups($this->_id);
    }

    /**
     * Check for dues status
     *
     * @return void
     */
    private function checkDues()
    {
        //how many days since our beloved member has been created
        $date_now = new \DateTime();
        $this->_oldness = $date_now->diff(
            new \DateTime($this->_creation_date)
        )->days;

        if ($this->isDueFree()) {
            //no fee required, we don't care about dates
            $this->_row_classes .= ' cotis-exempt';
        } else {
            //ok, fee is required. Let's check the dates
            if ($this->_due_date == '') {
                $this->_row_classes .= ' cotis-never';
            } else {
                $date_end = new \DateTime($this->_due_date);
                $date_diff = $date_now->diff($date_end);
                $this->_days_remaining = ( $date_diff->invert == 1 )
                    ? $date_diff->days * -1
                    : $date_diff->days;

                if ($this->_days_remaining == 0) {
                    $this->_row_classes .= ' cotis-lastday';
                } elseif ($this->_days_remaining < 0) {
                    $this->_row_classes .= ' cotis-late';
                } elseif ($this->_days_remaining < 30) {
                    $this->_row_classes .= ' cotis-soon';
                } else {
                    $this->_row_classes .= ' cotis-ok';
                }
            }
        }
    }

    /**
     * Is member admin?
     *
     * @return bool
     */
    public function isAdmin()
    {
        return $this->_admin;
    }

    /**
     * Is user member of staff?
     *
     * @return bool
     */
    public function isStaff()
    {
        return $this->_staff;
    }

    /**
     * Is member freed of dues?
     *
     * @return bool
     */
    public function isDueFree()
    {
        return $this->_due_free;
    }

    /**
     * Is member in specified group?
     *
     * @param string $group_name Group name
     *
     * @return boolean
     */
    public function isGroupMember($group_name)
    {
        if (is_array($this->_groups)) {
            foreach ($this->_groups as $g) {
                if ($g->getName() == $group_name) {
                    return true;
                    break;
                }
            }
        } else {
            Analog::log(
                'Calling ' . __METHOD__ . ' without groups loaded!',
                Analog::ERROR
            );
            return false;
        }
    }

    /**
     * Is member manager of specified group?
     *
     * @param string $group_name Group name
     *
     * @return boolean
     */
    public function isGroupManager($group_name)
    {
        if (is_array($this->_managed_groups)) {
            foreach ($this->_managed_groups as $mg) {
                if ($mg->getName() == $group_name) {
                    return true;
                    break;
                }
            }
        } else {
            Analog::log(
                'Calling ' . __METHOD__ . ' without groups loaded!',
                Analog::ERROR
            );
            return false;
        }
    }

    /**
     * Does current member represents a company?
     *
     * @return boolean
     */
    public function isCompany()
    {
        return trim($this->_company_name) != '';
    }

    /**
     * Is current member a man?
     *
     * @return boolean
     */
    public function isMan()
    {
        return (int)$this->_gender === self::MAN;
    }

    /**
     * Is current member a woman?
     *
     * @return boolean
     */
    public function isWoman()
    {
        return (int)$this->_gender === self::WOMAN;
    }


    /**
     * Can member appears in public members list?
     *
     * @return bool
     */
    public function appearsInMembersList()
    {
        return $this->_appears_in_list;
    }

    /**
     * Is member active?
     *
     * @return bool
     */
    public function isActive()
    {
        return $this->_active;
    }

    /**
     * Does member have uploaded a picture?
     *
     * @return bool
     */
    public function hasPicture()
    {
        return $this->_picture->hasPicture();
    }

    /**
     * Does member have a parent?
     *
     * @return bool
     */
    public function hasParent()
    {
        return $this->_parent !== null;
    }

    /**
     * Does member have children?
     *
     * @return bool
     */
    public function hasChildren()
    {
        if ($this->_children === null) {
            Analog::log(
                'Children has not been loaded!',
                Analog::WARNING
            );
            return false;
        } else {
            return count($this->_children) > 0;
        }
    }

    /**
     * Get row class related to current fee status
     *
     * @param boolean $public we want the class for public pages
     *
     * @return string the class to apply
     */
    public function getRowClass($public = false)
    {
        $strclass = ($this->isActive()) ? 'active' : 'inactive';
        if ($public === false) {
            $strclass .= $this->_row_classes;
        }
        return $strclass;
    }

    /**
     * Get current member due status
     *
     * @return string i18n string representing state of due
     */
    public function getDues()
    {
        $ret = '';
        if ($this->isDueFree()) {
            $ret = _T("Freed of dues");
        } elseif ($this->_due_date == '') {
            $patterns = array('/%days/', '/%date/');
            $cdate = new \DateTime($this->_creation_date);
            $replace = array(
                $this->_oldness,
                $cdate->format(__("Y-m-d"))
            );
            if ($this->_active) {
                $ret = preg_replace(
                    $patterns,
                    $replace,
                    _T("Never contributed: Registered %days days ago (since %date)")
                );
            } else {
                $ret = _T("Never contributed");
            }
        } elseif ($this->_days_remaining == 0) {
            $ret = _T("Last day!");
        } elseif ($this->_days_remaining < 0) {
            $patterns = array('/%days/', '/%date/');
            $ddate = new \DateTime($this->_due_date);
            $replace = array(
                $this->_days_remaining *-1,
                $ddate->format(__("Y-m-d"))
            );
            if ($this->_active) {
                $ret = preg_replace(
                    $patterns,
                    $replace,
                    _T("Late of %days days (since %date)")
                );
            } else {
                $ret = _T("Late");
            }
        } else {
            $patterns = array('/%days/', '/%date/');
            $ddate = new \DateTime($this->_due_date);
            $replace = array(
                $this->_days_remaining,
                $ddate->format(__("Y-m-d"))
            );
            $ret = preg_replace(
                $patterns,
                $replace,
                _T("%days days remaining (ending on %date)")
            );
        }
        return $ret;
    }

    /**
     * Retrieve Full name and surname for the specified member id
     *
     * @param Db  $zdb Database instance
     * @param int $id  member id
     *
     * @return string formatted Name and Surname
     */
    public static function getSName($zdb, $id)
    {
        try {
            $select = $zdb->select(self::TABLE);
            $select->where(self::PK . ' = ' . $id);

            $results = $zdb->execute($select);
            $row = $results->current();
            return mb_strtoupper($row->nom_adh, 'UTF-8') . ' ' .
                ucfirst(mb_strtolower($row->prenom_adh, 'UTF-8'));
        } catch (\Exception $e) {
            Analog::log(
                'Cannot get formatted name for member form id `' . $id . '` | ' .
                $e->getMessage(),
                Analog::WARNING
            );
            return false;
        }
    }

    /**
     * Change password for a given user
     *
     * @param Db     $zdb    Database instance
     * @param string $id_adh Member identifier
     * @param string $pass   New password
     *
     * @return boolean
     */
    public static function updatePassword(Db $zdb, $id_adh, $pass)
    {
        try {
            $cpass = password_hash($pass, PASSWORD_BCRYPT);

            $update = $zdb->update(self::TABLE);
            $update->set(
                array('mdp_adh' => $cpass)
            )->where(self::PK . ' = ' . $id_adh);
            $zdb->execute($update);
            Analog::log(
                'Password for `' . $id_adh . '` has been updated.',
                Analog::DEBUG
            );
            return true;
        } catch (\Exception $e) {
            Analog::log(
                'An error occured while updating password for `' . $id_adh .
                '` | ' . $e->getMessage(),
                Analog::ERROR
            );
            return false;
        }
    }

    /**
     * Get field label
     *
     * @param string $field Field name
     *
     * @return string
     */
    private function getFieldLabel($field)
    {
        $label = $this->fields[$field]['label'];
        //remove trailing ':' and then nbsp (for french at least)
        $label = trim(trim($label, ':'), '&nbsp;');
        return $label;
    }

    /**
     * Retrieve fields from database
     *
     * @param Db $zdb Database instance
     *
     * @return array
     */
    public static function getDbFields(Db $zdb)
    {
        $columns = $zdb->getColumns(self::TABLE);
        $fields = array();
        foreach ($columns as $col) {
            $fields[] = $col->getName();
        }
        return $fields;
    }

    /**
     * Mark as self membership
     *
     * @return void
     */
    public function setSelfMembership()
    {
        $this->_self_adh = true;
    }

    /**
     * Is member up to date?
     *
     * @return boolean
     */
    public function isUp2Date()
    {
        if ($this->_deps['dues']) {
            if ($this->isDueFree()) {
                //member is due free, he's up to date.
                return true;
            } else {
                //let's check from end date, if present
                if ($this->_due_date == null) {
                    return false;
                } else {
                    $ech = new \DateTime($this->_due_date);
                    $now = new \DateTime();
                    $now->setTime(0, 0, 0);
                    return $ech >= $now;
                }
            }
        } else {
            throw new \RuntimeException(
                'Cannot check if member is up to date, dues deps is disabled!'
            );
        }
    }

    /**
     * Set dependencies
     *
     * @param Preferences $preferences Preferences instance
     * @param array       $fields      Members fields configuration
     * @param History     $history     History instance
     *
     * @return void
     */
    public function setDependencies(
        Preferences $preferences,
        array $fields,
        History $history
    ) {
        $this->preferences = $preferences;
        $this->fields = $fields;
        $this->history = $history;
    }

    /**
     * Check posted values validity
     *
     * @param array $values   All values to check, basically the $_POST array
     *                        after sending the form
     * @param array $required Array of required fields
     * @param array $disabled Array of disabled fields
     *
     * @return true|array
     */
    public function check($values, $required, $disabled)
    {
        global $preferences;
        $this->errors = array();

        $fields = self::getDbFields($this->zdb);

        //reset company name if needeed
        if (!isset($values['is_company']) || $values['is_company'] != 1) {
            unset($values['is_company']);
            unset($values['societe_adh']);
        }

        foreach ($fields as $key) {
            //first of all, let's sanitize values
            $key = strtolower($key);
            $prop = '_' . $this->fields[$key]['propname'];

            if (isset($values[$key])) {
                $value = $values[$key];
                if ($value !== true && $value !== false) {
                    $value = trim($value);
                }
            } else {
                switch ($key) {
                    case 'bool_admin_adh':
                    case 'bool_exempt_adh':
                    case 'bool_display_info':
                        $value = 0;
                        break;
                    case 'activite_adh':
                        //values that are setted at object instanciation
                        $value = true;
                        break;
                    case 'date_crea_adh':
                    case 'sexe_adh':
                    case 'titre_adh':
                    case 'id_statut':
                    case 'pref_lang':
                    case 'parent_id':
                        //values that are setted at object instanciation
                        $value = $this->$prop;
                        break;
                    default:
                        $value = '';
                }
            }

            // if the field is enabled, check it
            if (!isset($disabled[$key])) {
                // fill up the adherent structure
                if ($value !== null && $value !== true && $value !== false && !is_object($value)) {
                    $value = stripslashes($value);
                }
                $this->$prop = $value;

                // now, check validity
                if ($value !== null && $value != '') {
                    switch ($key) {
                        // dates
                        case 'date_crea_adh':
                        case 'ddn_adh':
                            try {
                                $d = \DateTime::createFromFormat(__("Y-m-d"), $value);
                                if ($d === false) {
                                    //try with non localized date
                                    $d = \DateTime::createFromFormat("Y-m-d", $value);
                                    if ($d === false) {
                                        throw new \Exception('Incorrect format');
                                    }
                                }
                                $this->$prop = $d->format('Y-m-d');
                            } catch (\Exception $e) {
                                Analog::log(
                                    'Wrong date format. field: ' . $key .
                                    ', value: ' . $value . ', expected fmt: ' .
                                    __("Y-m-d") . ' | ' . $e->getMessage(),
                                    Analog::INFO
                                );
                                $this->errors[] = str_replace(
                                    array(
                                        '%date_format',
                                        '%field'
                                    ),
                                    array(
                                        __("Y-m-d"),
                                        $this->getFieldLabel($key)
                                    ),
                                    _T("- Wrong date format (%date_format) for %field!")
                                );
                            }
                            break;
                        case 'titre_adh':
                            if ($value !== null && $value !== '') {
                                if ($value == '-1') {
                                    $this->$prop = null;
                                } else {
                                    $this->$prop = new Title((int)$value);
                                }
                            } else {
                                $this->$prop = null;
                            }
                            break;
                        case 'email_adh':
                        case 'msn_adh':
                            if (!GaletteMail::isValidEmail($value)) {
                                $this->errors[] = _T("- Non-valid E-Mail address!") .
                                    ' (' . $this->getFieldLabel($key) . ')';
                            }
                            if ($key == 'email_adh') {
                                try {
                                    $select = $this->zdb->select(self::TABLE);
                                    $select->columns(
                                        array(self::PK)
                                    )->where(array('email_adh' => $value));
                                    if ($this->_id != '' && $this->_id != null) {
                                        $select->where(
                                            self::PK . ' != ' . $this->_id
                                        );
                                    }

                                    $results = $this->zdb->execute($select);
                                    if ($results->count() !==  0) {
                                        $this->errors[] = _T("- This E-Mail address is already used by another member!");
                                    }
                                } catch (\Exception $e) {
                                    Analog::log(
                                        'An error occured checking member email unicity.',
                                        Analog::ERROR
                                    );
                                    $this->errors[] = _T("An error has occured while looking if login already exists.");
                                }
                            }
                            break;
                        case 'url_adh':
                            if ($value == 'http://') {
                                $this->$prop = '';
                            } elseif (!isValidWebUrl($value)) {
                                $this->errors[] = _T("- Non-valid Website address! Maybe you've skipped the http://?");
                            }
                            break;
                        case 'login_adh':
                            /** FIXME: add a preference for login lenght */
                            if (strlen($value) < 2) {
                                $this->errors[] = str_replace(
                                    '%i',
                                    2,
                                    _T("- The username must be composed of at least %i characters!")
                                );
                            } else {
                                //check if login does not contain the @ character
                                if (strpos($value, '@') != false) {
                                    $this->errors[] = _T("- The username cannot contain the @ character");
                                } else {
                                    //check if login is already taken
                                    try {
                                        $select = $this->zdb->select(self::TABLE);
                                        $select->columns(
                                            array(self::PK)
                                        )->where(array('login_adh' => $value));
                                        if ($this->_id != '' && $this->_id != null) {
                                            $select->where(
                                                self::PK . ' != ' . $this->_id
                                            );
                                        }

                                        $results = $this->zdb->execute($select);
                                        if ($results->count() !==  0
                                            || $value == $preferences->pref_admin_login
                                        ) {
                                            $this->errors[] = _T("- This username is already in use, please choose another one!");
                                        }
                                    } catch (\Exception $e) {
                                        Analog::log(
                                            'An error occured checking member login unicity.',
                                            Analog::ERROR
                                        );
                                        $this->errors[] = _T("An error has occured while looking if login already exists.");
                                    }
                                }
                            }
                            break;
                        case 'mdp_adh':
                            /** TODO: check password complexity, set by a preference */
                            /** TODO: add a preference for password lenght */
                            if (strlen($value) < 6) {
                                $this->errors[] = str_replace(
                                    '%i',
                                    6,
                                    _T("- The password must be of at least %i characters!")
                                );
                            } elseif ($this->_self_adh !== true
                                && (!isset($values['mdp_adh2'])
                                || $values['mdp_adh2'] != $value)
                            ) {
                                $this->errors[] = _T("- The passwords don't match!");
                            } elseif ($this->_self_adh === true
                                && !crypt($value, $values['mdp_crypt'])==$values['mdp_crypt']
                            ) {
                                $this->errors[] = _T("Password misrepeated: ");
                            } else {
                                $this->$prop = password_hash(
                                    $value,
                                    PASSWORD_BCRYPT
                                );
                            }
<<<<<<< HEAD

                            $results = $zdb->execute($select);
                            $result = $results->current();
                            if ( $result ) {
                                $errors[] = str_replace(
                                    array(
                                        '%s',
                                        '%i',
                                        '%n',
                                        '%m'
                                    ),
                                    array(
                                        $result->libelle_statut,
                                        $result->id_adh,
                                        $result->nom_adh,
                                        $result->prenom_adh
                                    ),
                                    _T("Selected status (%s) is already in use in <a href='voir_adherent.php?id_adh=%i'>%n %m's profile</a>.")
=======
                            break;
                        case 'id_statut':
                            try {
                                $this->$prop = (int)$value;
                                //check if status exists
                                $select = $this->zdb->select(Status::TABLE);
                                $select->where(Status::PK . '= ' . $value);

                                $results = $this->zdb->execute($select);
                                $result = $results->current();
                                if (!$result) {
                                    $this->errors[] = str_replace(
                                        '%id',
                                        $value,
                                        _T("Status #%id does not exists in database.")
                                    );
                                    break;
                                }
                            } catch (\Exception $e) {
                                Analog::log(
                                    'An error occured checking status existance: ' . $e->getMessage(),
                                    Analog::ERROR
>>>>>>> 611f0d8f
                                );
                                $this->errors[] = _T("An error has occured while looking if status does exists.");
                            }
                            break;
                        case 'sexe_adh':
                            $this->$prop = (int)$value;
                            break;
                    }
                } elseif (($key == 'login_adh' && !isset($required['login_adh']))
                    || ($key == 'mdp_adh' && !isset($required['mdp_adh']))
                    && !isset($this->_id)
                ) {
                    $p = new Password($this->zdb);
                    $this->$prop = $p->makeRandomPassword(15);
                }
            }
        }

        // missing required fields?
        foreach ($required as $key => $val) {
            $prop = '_' . $this->fields[$key]['propname'];

            if (!isset($disabled[$key])) {
                $mandatory_missing = false;
                if (!isset($this->$prop)) {
                    $mandatory_missing = true;
                } elseif ($key === 'titre_adh' && $this->$prop == '-1') {
                    $mandatory_missing = true;
                }

                if ($mandatory_missing === true) {
                    $this->errors[] = str_replace(
                        '%field',
                        '<a href="#' . $key . '">' . $this->getFieldLabel($key) .'</a>',
                        _T("- Mandatory field %field empty.")
                    );
                }
            }
        }

        //attach to/detach from parent
        if (isset($values['detach_parent'])) {
            $this->_parent = null;
        }

        $this->dynamicsCheck($values, $_FILES);

        if (count($this->errors) > 0) {
            Analog::log(
                'Some errors has been throwed attempting to edit/store a member' . "\n" .
                print_r($this->errors, true),
                Analog::ERROR
            );
            return $this->errors;
        } else {
            $this->checkDues();

            Analog::log(
                'Member checked successfully.',
                Analog::DEBUG
            );
            return true;
        }
    }

    /**
     * Store the member
     *
     * @return boolean
     */
    public function store()
    {
        global $hist;

        try {
            $values = array();
            $fields = self::getDbFields($this->zdb);

            foreach ($fields as $field) {
                if ($field !== 'date_modif_adh'
                    || !isset($this->_id)
                    || $this->_id == ''
                ) {
                    $prop = '_' . $this->fields[$field]['propname'];
                    if (($field === 'bool_admin_adh'
                        || $field === 'bool_exempt_adh'
                        || $field === 'bool_display_info'
                        || $field === 'activite_adh')
                        && $this->$prop === false
                    ) {
                        //Handle booleans for postgres ; bugs #18899 and #19354
                        $values[$field] = $this->zdb->isPostgres() ? 'false' : 0;
                    } elseif ($field === 'parent_id') {
                        //handle parents
                        if ($this->_parent === null) {
                            $values['parent_id'] = new Expression('NULL');
                        } elseif ($this->parent instanceof Adherent) {
                            $values['parent_id'] = $this->_parent->id;
                        } else {
                            $values['parent_id'] = $this->_parent;
                        }
                    } else {
                        $values[$field] = $this->$prop;
                    }
                }
            }

            //an empty value will cause date to be set to 1901-01-01, a null
            //will result in 0000-00-00. We want a database NULL value here.
            if (!$this->_birthdate) {
                $values['ddn_adh'] = new Expression('NULL');
            }
            if (!$this->_due_date) {
                $values['date_echeance'] = new Expression('NULL');
            }

            if ($this->_title instanceof Title) {
                $values['titre_adh'] = $this->_title->id;
            } else {
                $values['titre_adh'] = new Expression('NULL');
            }

            if (!$this->_parent) {
                $values['parent_id'] = new Expression('NULL');
            }

            $success = false;
            if (!isset($this->_id) || $this->_id == '') {
                //we're inserting a new member
                unset($values[self::PK]);
                //set modification date
                $this->_modification_date = date('Y-m-d');
                $values['date_modif_adh'] = $this->_modification_date;

                $insert = $this->zdb->insert(self::TABLE);
                $insert->values($values);
                $add = $this->zdb->execute($insert);
                if ($add->count() > 0) {
                    if ($this->zdb->isPostgres()) {
                        $this->_id = $this->zdb->driver->getLastGeneratedValue(
                            PREFIX_DB . 'adherents_id_seq'
                        );
                    } else {
                        $this->_id = $this->zdb->driver->getLastGeneratedValue();
                    }
                    $this->_picture = new Picture($this->_id);
                    // logging
                    if ($this->_self_adh) {
                        $hist->add(
                            _T("Self_subscription as a member: ") .
                            strtoupper($this->_name) . ' ' . $this->_surname
                        );
                    } else {
                        $hist->add(
                            _T("Member card added"),
                            strtoupper($this->_login)
                        );
                    }
                    $success = true;
                } else {
                    $hist->add(_T("Fail to add new member."));
                    throw new \Exception(
                        'An error occured inserting new member!'
                    );
                }
            } else {
                //we're editing an existing member
                if (!$this->isDueFree()) {
                    // deadline
                    $due_date = Contribution::getDueDate($this->zdb, $this->_id);
                    if ($due_date) {
                        $values['date_echeance'] = $due_date;
                    }
                }

                if (!$this->_password) {
                    unset($values['mdp_adh']);
                }

                $update = $this->zdb->update(self::TABLE);
                $update->set($values);
                $update->where(
                    self::PK . '=' . $this->_id
                );

                $edit = $this->zdb->execute($update);

                //edit == 0 does not mean there were an error, but that there
                //were nothing to change
                if ($edit->count() > 0) {
                    $this->updateModificationDate();
                    $hist->add(
                        _T("Member card updated"),
                        strtoupper($this->_login)
                    );
                }
                $success = true;
            }

            //dynamic fields
            if ($success) {
                $success = $this->dynamicsStore();
            }

            return $success;
        } catch (\Exception $e) {
            Analog::log(
                'Something went wrong :\'( | ' . $e->getMessage() . "\n" .
                $e->getTraceAsString(),
                Analog::ERROR
            );
            return false;
        }
    }

    /**
     * Update member modification date
     *
     * @return void
     */
    private function updateModificationDate()
    {
        try {
            $modif_date = date('Y-m-d');
            $update = $this->zdb->update(self::TABLE);
            $update->set(
                array('date_modif_adh' => $modif_date)
            )->where(self::PK . '=' . $this->_id);

            $edit = $this->zdb->execute($update);
            $this->_modification_date = $modif_date;
        } catch (\Exception $e) {
            Analog::log(
                'Something went wrong updating modif date :\'( | ' .
                $e->getMessage() . "\n" . $e->getTraceAsString(),
                Analog::ERROR
            );
        }
    }

    /**
     * Global getter method
     *
     * @param string $name name of the property we want to retrive
     *
     * @return false|object the called property
     */
    public function __get($name)
    {
        $forbidden = array(
            'admin', 'staff', 'due_free', 'appears_in_list', 'active',
            'row_classes'
        );

        $virtuals = array(
            'sadmin', 'sstaff', 'sdue_free', 'sappears_in_list', 'sactive',
            'stitle', 'sstatus', 'sfullname', 'sname', 'rowclass', 'saddress'
        );

        if (in_array($name, $forbidden)) {
            Analog::log(
                "Call to __get for '$name' is forbidden!",
                Analog::WARNING
            );
            switch ($name) {
                case 'admin':
                    return $this->isAdmin();
                    break;
                case 'staff':
                    return $this->isStaff();
                    break;
                case 'due_free':
                    return $this->isDueFree();
                    break;
                case 'appears_in_list':
                    return $this->appearsInMembersList();
                    break;
                case 'active':
                    return $this->isActive();
                    break;
                default:
                    throw new \RuntimeException("Call to __get for '$name' is forbidden!");
            }
        } else {
            if (in_array($name, $virtuals)) {
                if (substr($name, 0, 1) !== '_') {
                    $real = '_' . substr($name, 1);
                } else {
                    $real = $name;
                }
                switch ($name) {
                    case 'sadmin':
                    case 'sdue_free':
                    case 'sappears_in_list':
                    case 'sstaff':
                        return (($this->$real) ? _T("Yes") : _T("No"));
                        break;
                    case 'sactive':
                        return (($this->$real) ? _T("Active") : _T("Inactive"));
                        break;
                    case 'stitle':
                        if (isset($this->_title)) {
                            return $this->_title->tshort;
                        } else {
                            return null;
                        }
                        break;
                    case 'sstatus':
                        $status = new Status($this->zdb);
                        return $status->getLabel($this->_status);
                        break;
                    case 'sfullname':
                        $sfn = mb_strtoupper($this->_name, 'UTF-8') . ' ' .
                            ucwords(mb_strtolower($this->_surname, 'UTF-8'));
                        if (isset($this->_title)) {
                            $sfn = $this->_title->tshort . ' ' . $sfn;
                        }
                        return $sfn;
                        break;
                    case 'saddress':
                        $address = $this->_address;
                        if ($this->_address_continuation !== '') {
                            $address .= "\n" . $this->_address_continuation;
                        }
                        return $address;
                        break;
                    case 'sname':
                        return mb_strtoupper($this->_name, 'UTF-8') .
                            ' ' . ucwords(mb_strtolower($this->_surname, 'UTF-8'));
                        break;
                }
            } else {
                if (substr($name, 0, 1) !== '_') {
                    $rname = '_' . $name;
                } else {
                    $rname = $name;
                }

                switch ($name) {
                    case 'id':
                    case 'id_statut':
                        return (int)$this->$rname;
                        break;
                    case 'birthdate':
                    case 'creation_date':
                    case 'modification_date':
                    case 'due_date':
                        if ($this->$rname != '') {
                            try {
                                $d = new \DateTime($this->$rname);
                                return $d->format(__("Y-m-d"));
                            } catch (\Exception $e) {
                                //oops, we've got a bad date :/
                                Analog::log(
                                    'Bad date (' . $this->$rname . ') | ' .
                                    $e->getMessage(),
                                    Analog::INFO
                                );
                                return $this->$rname;
                            }
                        }
                        break;
                    default:
                        if (!property_exists($this, $rname)) {
                            Analog::log(
                                "Unknown property '$rname'",
                                Analog::WARNING
                            );
                            return null;
                        } else {
                            return $this->$rname;
                        }
                        break;
                }
            }
        }
    }

    /**
     * Get member email
     * If member does not have an email address, but is attached to
     * another member, we'll take informations from its parent.
     *
     * @return string
     */
    public function getEmail()
    {
        $email = $this->_email;
        if (empty($email)) {
            $this->loadParent();
            $email = $this->parent->email;
        }

        return $email;
    }

    /**
     * Get member address.
     * If member does not have an address, but is attached to another member, we'll take informations from its parent.
     *
     * @return string
     */
    public function getAddress()
    {
        $address = $this->_address;
        if (empty($address) && $this->hasParent()) {
            $this->loadParent();
            $address = $this->parent->address;
        }

        return $address;
    }

    /**
     * Get member address continuation.
     * If member does not have an address, but is attached to another member, we'll take informations from its parent.
     *
     * @return string
     */
    public function getAddressContinuation()
    {
        $address = $this->_address;
        $address_continuation = $this->_address_continuation;
        if (empty($address) && $this->hasParent()) {
            $this->loadParent();
            $address_continuation = $this->parent->address_continuation;
        }

        return $address_continuation;
    }

    /**
     * Get member zipcode.
     * If member does not have an address, but is attached to another member, we'll take informations from its parent.
     *
     * @return string
     */
    public function getZipcode()
    {
        $address = $this->_address;
        $zip = $this->_zipcode;
        if (empty($address) && $this->hasParent()) {
            $this->loadParent();
            $zip = $this->parent->zipcode;
        }

        return $zip;
    }

    /**
     * Get member town.
     * If member does not have an address, but is attached to another member, we'll take informations from its parent.
     *
     * @return string
     */
    public function getTown()
    {
        $address = $this->_address;
        $town = $this->_town;
        if (empty($address) && $this->hasParent()) {
            $this->loadParent();
            $town = $this->parent->town;
        }

        return $town;
    }

    /**
     * Get member country.
     * If member does not have an address, but is attached to another member, we'll take informations from its parent.
     *
     * @return string
     */
    public function getCountry()
    {
        $address = $this->_address;
        $country = $this->_country;
        if (empty($address) && $this->hasParent()) {
            $this->loadParent();
            $country = $this->parent->country;
        }

        return $country;
    }

    /**
     * Get member age
     *
     * @return string
     */
    public function getAge()
    {
        if ($this->_birthdate == null) {
            return '';
        }

        $d = \DateTime::createFromFormat('Y-m-d', $this->_birthdate);
        if ($d === false) {
            Analog::log(
                'Invalid birthdate: ' . $this->_birthdate,
                Analog::ERROR
            );
            return;
        }

        return str_replace(
            '%age',
            $d->diff(new \DateTime())->y,
            _T(' (%age years old)')
        );
    }

    /**
     * Get parent inherited fields
     *
     * @return array
     */
    public function getParentFields()
    {
        return $this->parent_fields;
    }
}<|MERGE_RESOLUTION|>--- conflicted
+++ resolved
@@ -1086,26 +1086,6 @@
                                     PASSWORD_BCRYPT
                                 );
                             }
-<<<<<<< HEAD
-
-                            $results = $zdb->execute($select);
-                            $result = $results->current();
-                            if ( $result ) {
-                                $errors[] = str_replace(
-                                    array(
-                                        '%s',
-                                        '%i',
-                                        '%n',
-                                        '%m'
-                                    ),
-                                    array(
-                                        $result->libelle_statut,
-                                        $result->id_adh,
-                                        $result->nom_adh,
-                                        $result->prenom_adh
-                                    ),
-                                    _T("Selected status (%s) is already in use in <a href='voir_adherent.php?id_adh=%i'>%n %m's profile</a>.")
-=======
                             break;
                         case 'id_statut':
                             try {
@@ -1128,7 +1108,6 @@
                                 Analog::log(
                                     'An error occured checking status existance: ' . $e->getMessage(),
                                     Analog::ERROR
->>>>>>> 611f0d8f
                                 );
                                 $this->errors[] = _T("An error has occured while looking if status does exists.");
                             }
