<?php

/**
 * Copyright © 2003-2024 The Galette Team
 *
 * This file is part of Galette (https://galette.eu).
 *
 * Galette is free software: you can redistribute it and/or modify
 * it under the terms of the GNU General Public License as published by
 * the Free Software Foundation, either version 3 of the License, or
 * (at your option) any later version.
 *
 * Galette is distributed in the hope that it will be useful,
 * but WITHOUT ANY WARRANTY; without even the implied warranty of
 * MERCHANTABILITY or FITNESS FOR A PARTICULAR PURPOSE.  See the
 *  GNU General Public License for more details.
 *
 * You should have received a copy of the GNU General Public License
 * along with Galette. If not, see <http://www.gnu.org/licenses/>.
 */

declare(strict_types=1);

namespace Galette\Entity;

use ArrayObject;
use DateInterval;
use DateTime;
use Galette\Core\I18n;
use Galette\Events\GaletteEvent;
use Galette\Features\HasEvent;
use Galette\Features\Socials;
use Throwable;
use Analog\Analog;
use Laminas\Db\Sql\Expression;
use Galette\Core\Db;
use Galette\Core\Picture;
use Galette\Core\GaletteMail;
use Galette\Core\Password;
use Galette\Core\Preferences;
use Galette\Core\History;
use Galette\Repository\Groups;
use Galette\Core\Login;
use Galette\Repository\Members;
use Galette\Features\Dynamics;

/**
 * Member class for galette
 *
 * @author Johan Cwiklinski <johan@x-tnd.be>
 *
 * @property ?integer $id
 * @property integer|Title|null $title Either a title id or an instance of Title
 * @property string $stitle Title label
 * @property string $company_name
 * @property string $name
 * @property ?string $surname
 * @property string $nickname
 * @property ?string $birthdate Localized birthdate
 * @property ?string $rbirthdate Raw birthdate
 * @property string $birth_place
 * @property integer $gender
 * @property string $sgender Gender label
 * @property string $job
 * @property string $language
 * @property integer $status
 * @property string $sstatus Status label
 * @property ?string $address
 * @property ?string $zipcode
 * @property ?string $town
 * @property ?string $country
 * @property string $phone
 * @property string $gsm
 * @property ?string $email
 * @property string $gnupgid
 * @property string $fingerprint
 * @property ?string $login
 * @property string $creation_date Localized creation date
 * @property string $modification_date Localized modification date
 * @property string $due_date Localized due date
 * @property string $rdue_date Due date
 * @property string $others_infos
 * @property string $others_infos_admin
 * @property Picture $picture
 * @property array $groups
 * @property array $managed_groups
 * @property integer|Adherent|null $parent Parent id if parent dep is not loaded, Adherent instance otherwise
 * @property array $children
 * @property boolean $admin better to rely on isAdmin()
 * @property boolean $staff better to rely on isStaff()
 * @property boolean $due_free better to rely on isDueFree()
 * @property boolean $appears_in_list better to rely on appearsInMembersList()
 * @property boolean $active better to rely on isActive()
 * @property boolean $duplicate better to rely on isDuplicate()
 * @property string $sadmin yes/no
 * @property string $sstaff yes/no
 * @property string $sdue_free yes/no
 * @property string $sappears_in_list yes/no
 * @property string $sactive yes/no
 * @property string $sfullname
 * @property string $sname
 * @property string $saddress
 * @property string $contribstatus State of member contributions
 * @property integer $days_remaining
 * @property-read integer $parent_id
 * @property Social $social Social networks/Contact
 * @property string $number Member number
 * @property-read bool $self_adh
 * @property ?string $region
 */
class Adherent
{
    use Dynamics;
    use Socials;
    use HasEvent;

    public const TABLE = 'adherents';
    public const PK = 'id_adh';

    public const NC = 0;
    public const MAN = 1;
    public const WOMAN = 2;

    public const AFTER_ADD_DEFAULT = 0;
    public const AFTER_ADD_TRANS = 1;
    public const AFTER_ADD_NEW = 2;
    public const AFTER_ADD_SHOW = 3;
    public const AFTER_ADD_LIST = 4;
    public const AFTER_ADD_HOME = 5;

    private ?int $id;
    //Identity
    private Title|string|null $title = null;
    private ?string $company_name;
    private ?string $name;
    private ?string $surname;
    private ?string $nickname;
    private ?string $birthdate;
    private ?string $birth_place;
    private int $gender;
    private string $job;
    private string $language;
    private bool $active;
    private int $status;
    //Contact information
    private ?string $address = null;
    private ?string $zipcode = null;
    private ?string $town = null;
    private ?string $country = null;
    private ?string $phone;
    private ?string $gsm;
    private ?string $email;
    private ?string $gnupgid;
    private ?string $fingerprint;
    //Galette relative information
    private bool $appears_in_list;
    private bool $admin;
    private bool $staff = false;
    private bool $due_free;
    private ?string $login;
    private ?string $password;
    private string $creation_date;
    private string $modification_date;
    private ?string $due_date;
    private string $others_infos;
    private ?string $others_infos_admin;
    private ?Picture $picture = null;
    private int $oldness;
    private ?int $days_remaining = null;
    /** @var array<int, Group> */
    private array $groups = [];
    /** @var array<int, Group> */
    private array $managed_groups = [];
    private int|Adherent|null $parent;
    /** @var array<int, Adherent>|null */
    private ?array $children = [];
    private bool $duplicate = false;
    /** @var array<int,Social> */
    private array $socials;
    private ?string $number = null;
    private ?string $region = null;

    private string $row_classes;

    private bool $self_adh = false;

    private Db $zdb;
    private Preferences $preferences;
    /** @var array<string, mixed> */
    private array $fields;
    private History $history;
    private int $due_status = Contribution::STATUS_UNKNOWN;

    /** @var array<string> */
    private array $parent_fields = [
        'adresse_adh',
        'cp_adh',
        'ville_adh',
        'email_adh'
    ];

    /** @var array<string> */
    private array $errors = [];

    private bool $sendmail = false;

    /**
     * Default constructor
     *
     * @param Db                                              $zdb  Database instance
     * @param ArrayObject<string, int|string>|string|int|null $args Either a ResultSet row, its id or its
     *                                                              login or its email for to load s specific
     *                                                              member, or null to just instantiate object
     * @param false|array<string,bool>|null                   $deps Dependencies configuration, see Adherent::$_deps
     */
    public function __construct(Db $zdb, ArrayObject|int|string $args = null, array|false $deps = null)
    {
        /** @var I18n $i18n */
        global $i18n;

        $this->zdb = $zdb;

        if ($deps !== null) {
            if (is_array($deps)) {
                $this->setDeps($deps);
            } elseif ($deps === false) {
                //no dependencies
                $this->disableAllDeps();
            } else {
                Analog::log(
                    '$deps should be an array, ' . gettype($deps) . ' given!',
                    Analog::WARNING
                );
            }
        }

        $this
            ->withAddEvent()
            ->withEditEvent()
            ->withoutDeleteEvent()
            ->activateEvents();

        if ($args == null || is_int($args)) {
            if (is_int($args) && $args > 0) {
                $this->load($args);
            } else {
                $this->active = true;
                $this->language = $i18n->getID();
                $this->creation_date = date("Y-m-d");
                $this->status = $this->getDefaultStatus();
                $this->title = null;
                $this->gender = self::NC;
                $gp = new Password($this->zdb);
                $this->password = $gp->makeRandomPassword();
                $this->picture = new Picture();
                $this->admin = false;
                $this->staff = false;
                $this->due_free = false;
                $this->appears_in_list = false;
                $this->parent = null;

                if ($this->deps['dynamics'] === true) {
                    $this->loadDynamicFields();
                }
            }
        } elseif ($args instanceof ArrayObject) {
            $this->loadFromRS($args);
        } elseif (is_string($args)) {
            $this->loadFromLoginOrMail($args);
        }
    }

    /**
     * Loads a member from its id
     *
     * @param int $id the identifier for the member to load
     *
     * @return bool true if query succeed, false otherwise
     */
    public function load(int $id): bool
    {
        try {
            $select = $this->zdb->select(self::TABLE, 'a');

            $select->join(
                array('b' => PREFIX_DB . Status::TABLE),
                'a.' . Status::PK . '=b.' . Status::PK,
                array('priorite_statut')
            )->where(array(self::PK => $id));

            $results = $this->zdb->execute($select);

            if ($results->count() === 0) {
                return false;
            }

            /** @var ArrayObject<string, int|string> $result */
            $result = $results->current();
            $this->loadFromRS($result);
            return true;
        } catch (Throwable $e) {
            Analog::log(
                'Cannot load member form id `' . $id . '` | ' . $e->getMessage(),
                Analog::WARNING
            );
            throw $e;
        }
    }

    /**
     * Loads a member from its login
     *
     * @param string $login login for the member to load
     *
     * @return boolean
     */
    public function loadFromLoginOrMail(string $login): bool
    {
        try {
            $select = $this->zdb->select(self::TABLE);
            if (GaletteMail::isValidEmail($login)) {
                //we got a valid email address, use it
                $select->where(array('email_adh' => $login));
            } else {
                ///we did not get an email address, consider using login
                $select->where(array('login_adh' => $login));
            }

            $results = $this->zdb->execute($select);
            if ($results->count() > 0) {
                /** @var ArrayObject<string, int|string> $result */
                $result = $results->current();
                $this->loadFromRS($result);
            }
            return true;
        } catch (Throwable $e) {
            Analog::log(
                'Cannot load member form login `' . $login . '` | ' .
                $e->getMessage(),
                Analog::WARNING
            );
            throw $e;
        }
    }

    /**
     * Populate object from a resultset row
     *
     * @param ArrayObject<string, int|string> $r the resultset row
     *
     * @return void
     */
    private function loadFromRS(ArrayObject $r): void
    {
        $this->self_adh = false;
        $this->id = (int)$r->id_adh;
        //Identity
        if ($r->titre_adh !== null) {
            $this->title = new Title((int)$r->titre_adh);
        }
        $this->company_name = $r->societe_adh;
        $this->name = $r->nom_adh;
        $this->surname = $r->prenom_adh;
        $this->nickname = $r->pseudo_adh;
        if ($r->ddn_adh != '1901-01-01') {
            $this->birthdate = $r->ddn_adh;
        }
        $this->birth_place = $r->lieu_naissance;
        $this->gender = (int)$r->sexe_adh;
        $this->job = $r->prof_adh;
        $this->language = $r->pref_lang;
        $this->active = $r->activite_adh == 1;
        $this->status = (int)$r->id_statut;
        //Contact information
        $this->address = $r->adresse_adh;
        $this->zipcode = $r->cp_adh;
        $this->town = $r->ville_adh;
        $this->region = $r->region_adh;
        $this->country = $r->pays_adh;
        $this->phone = $r->tel_adh;
        $this->gsm = $r->gsm_adh;
        $this->email = $r->email_adh;
        $this->gnupgid = $r->gpgid;
        $this->fingerprint = $r->fingerprint;
        //Galette relative information
        $this->appears_in_list = $r->bool_display_info == 1;
        $this->admin = $r->bool_admin_adh == 1;
        if (
            isset($r->priorite_statut)
            && $r->priorite_statut < Members::NON_STAFF_MEMBERS
        ) {
            $this->staff = true;
        }
        $this->due_free = $r->bool_exempt_adh == 1;
        $this->login = $r->login_adh;
        $this->password = $r->mdp_adh;
        $this->creation_date = $r->date_crea_adh;
        if ($r->date_modif_adh != '1901-01-01') {
            $this->modification_date = $r->date_modif_adh;
        } else {
            $this->modification_date = $this->creation_date;
        }
        $this->due_date = $r->date_echeance;
        $this->others_infos = $r->info_public_adh;
        $this->others_infos_admin = $r->info_adh;
        $this->number = $r->num_adh;

        if ($r->parent_id !== null) {
            $this->parent = (int)$r->parent_id;
            if ($this->deps['parent'] === true) {
                $this->loadParent();
            }
        }

        if ($this->deps['children'] === true) {
            $this->loadChildren();
        }

        if ($this->deps['picture'] === true) {
            $this->picture = new Picture($this->id);
        }

        if ($this->deps['groups'] === true) {
            $this->loadGroups();
        }

        if ($this->deps['dues'] === true) {
            $this->checkDues();
        }

        if ($this->deps['dynamics'] === true) {
            $this->loadDynamicFields();
        }

        if ($this->deps['socials'] === true) {
            $this->loadSocials();
        }
    }

    /**
     * Load member parent
     *
     * @return void
     */
    private function loadParent(): void
    {
        if (isset($this->parent) && !$this->parent instanceof Adherent) {
            $deps = array_fill_keys(array_keys($this->deps), false);
            $this->parent = new Adherent($this->zdb, (int)$this->parent, $deps);
        }
    }

    /**
     * Load member children
     *
     * @return void
     */
    private function loadChildren(): void
    {
        $this->children = array();
        try {
            $id = self::PK;
            $select = $this->zdb->select(self::TABLE);
            $select->columns(
                array($id)
            )->where(['parent_id' => $this->id]);

            $results = $this->zdb->execute($select);

            if ($results->count() > 0) {
                foreach ($results as $row) {
                    $deps = $this->deps;
                    $deps['children'] = false;
                    $deps['parent'] = false;
                    $this->children[] = new Adherent($this->zdb, (int)$row->$id, $deps);
                }
            }
        } catch (Throwable $e) {
            Analog::log(
                'Cannot load children for member #' . $this->id . ' | ' .
                $e->getMessage(),
                Analog::WARNING
            );
            throw $e;
        }
    }

    /**
     * Load member groups
     *
     * @return void
     */
    public function loadGroups(): void
    {
        $this->groups = Groups::loadGroups($this->id);
        $this->managed_groups = Groups::loadManagedGroups($this->id);
    }

    /**
     * Load member social network/contact information
     *
     * @return void
     */
    public function loadSocials(): void
    {
        $this->socials = Social::getListForMember($this->id);
    }

    /**
     * Retrieve status from preferences
     *
     * @return integer
     *
     */
    private function getDefaultStatus(): int
    {
        global $preferences;
        return $preferences->pref_statut;
    }

    /**
     * Check for dues status
     *
     * @return void
     */
    private function checkDues(): void
    {
        //how many days since our beloved member has been created
        $now = new DateTime();
        $this->oldness = $now->diff(
            new DateTime($this->creation_date)
        )->days;

        $this->row_classes = '';
        if ($this->isDueFree()) {
            //no fee required, we don't care about dates
            $this->row_classes .= ' cotis-exempt';
            $this->due_status = Contribution::STATUS_DUEFREE;
        } else {
            //ok, fee is required. Let's check the dates
            if ($this->due_date == '') {
                $this->row_classes .= ' cotis-never';
                $this->due_status = Contribution::STATUS_NEVER;
            } else {
                // To count the days remaining, the next begin date is required.
                $due_date = new DateTime($this->due_date);
                $next_begin_date = clone $due_date;
                $next_begin_date->add(new DateInterval('P1D'));
                $date_diff = $now->diff($next_begin_date);
                $this->days_remaining = $date_diff->days;
                // Active
                if ($date_diff->invert == 0 && $date_diff->days >= 0) {
                    $this->days_remaining = $date_diff->days;
                    if ($this->days_remaining <= 30) {
                        if ($date_diff->days == 0) {
                            $this->row_classes .= ' cotis-lastday';
                        }
                        $this->row_classes .= ' cotis-soon';
                        $this->due_status = Contribution::STATUS_IMPENDING;
                    } else {
                        $this->row_classes .= ' cotis-ok';
                        $this->due_status = Contribution::STATUS_UPTODATE;
                    }
                // Expired
                } elseif ($date_diff->invert == 1 && $date_diff->days >= 0) {
                    $this->days_remaining = $date_diff->days;
                    //check if member is still active
                    if ($this->isActive()) {
                        $this->row_classes .= ' cotis-late';
                        $this->due_status = Contribution::STATUS_LATE;
                    } else {
                        $this->row_classes .= ' cotis-old';
                        $this->due_status = Contribution::STATUS_OLD;
                    }
                }
            }
        }

        if (!$this->isActive()) {
            //anyway, if a member is no longer active, its due status is old.
            $this->due_status = Contribution::STATUS_OLD;
        }

        if ($this->due_status === Contribution::STATUS_UNKNOWN) {
            throw new \RuntimeException(
                'Unable to determine due status for member #' . $this->id
            );
        }
    }

    /**
     * Is member admin?
     *
     * @return bool
     */
    public function isAdmin(): bool
    {
        return $this->admin;
    }

    /**
     * Is user member of staff?
     *
     * @return bool
     */
    public function isStaff(): bool
    {
        return $this->staff;
    }

    /**
     * Is member freed of dues?
     *
     * @return bool
     */
    public function isDueFree(): bool
    {
        return $this->due_free;
    }

    /**
     * Is member in specified group?
     *
     * @param string $group_name Group name
     *
     * @return boolean
     */
    public function isGroupMember(string $group_name): bool
    {
        if (!$this->isDepEnabled('groups')) {
            $this->loadGroups();
        }

        foreach ($this->groups as $g) {
            if ($g->getName() == $group_name) {
                return true;
            }
        }
        return false;
    }

    /**
     * Is member manager of specified group?
     *
     * @param ?string $group_name Group name
     *
     * @return boolean
     */
    public function isGroupManager(?string $group_name): bool
    {
        if (!$this->isDepEnabled('groups')) {
            $this->loadGroups();
        }

        if ($group_name !== null) {
            foreach ($this->managed_groups as $mg) {
                if ($mg->getName() == $group_name) {
                    return true;
                }
            }
            return false;
        } else {
            if ($this->isAdmin() || $this->isStaff()) {
                return true;
            } else {
                return count($this->managed_groups) > 0;
            }
        }
    }

    /**
     * Does current member represents a company?
     *
     * @return boolean
     */
    public function isCompany(): bool
    {
        return trim($this->company_name ?? '') != '';
    }

    /**
     * Is current member a man?
     *
     * @return boolean
     */
    public function isMan(): bool
    {
        return $this->gender === self::MAN;
    }

    /**
     * Is current member a woman?
     *
     * @return boolean
     */
    public function isWoman(): bool
    {
        return $this->gender === self::WOMAN;
    }


    /**
     * Can member appears in public members list?
     *
     * @return bool
     */
    public function appearsInMembersList(): bool
    {
        return $this->appears_in_list;
    }

    /**
     * Is member active?
     *
     * @return bool
     */
    public function isActive(): bool
    {
        return $this->active;
    }

    /**
     * Does member have uploaded a picture?
     *
     * @return bool
     */
    public function hasPicture(): bool
    {
        return $this->picture->hasPicture();
    }

    /**
     * Does member have a parent?
     *
     * @return bool
     */
    public function hasParent(): bool
    {
        return !empty($this->parent);
    }

    /**
     * Does member have children?
     *
     * @return bool
     */
    public function hasChildren(): bool
    {
        if (!isset($this->children) || $this->children === null) {
            if ($this->id) {
                Analog::log(
                    'Children has not been loaded!',
                    Analog::WARNING
                );
            }
            return false;
        } else {
            return count($this->children) > 0;
        }
    }

    /**
     * Get row class related to current fee status
     *
     * @param boolean $public we want the class for public pages
     *
     * @return string the class to apply
     */
    public function getRowClass(bool $public = false): string
    {
        $strclass = ($this->isActive()) ? 'active-account' : 'inactive-account';
        if ($public === false) {
            $strclass .= $this->row_classes ?? '';
        }
        return $strclass;
    }

    /**
     * Get current member due status
     *
     * @return string i18n string representing state of due
     */
    public function getDues(): string
    {
        $ret = '';
        $never_contributed = false;
        $now = new DateTime();
        // To count the days remaining, the next begin date is required.
        if (!isset($this->due_date)) {
            $this->due_date = $now->format('Y-m-d');
            $never_contributed = true;
        }
        $due_date = new DateTime($this->due_date);
        $next_begin_date = clone $due_date;
        $next_begin_date->add(new DateInterval('P1D'));
        $date_diff = $now->diff($next_begin_date);
        if ($this->isDueFree()) {
            $ret = _T("Freed of dues");
        } elseif ($never_contributed === true) {
            if ($this->active) {
                $patterns = array('/%days/', '/%date/');
                $cdate = new DateTime($this->creation_date);
                if (!isset($this->oldness)) {
                    $this->checkDues();
                }
                $replace = array(
                    $this->oldness,
                    $cdate->format(__("Y-m-d"))
                );

                $ret = preg_replace(
                    $patterns,
                    $replace,
                    _T("Never contributed: Registered %days days ago (since %date)")
                );
            } else {
                $ret = _T("Never contributed");
            }
        // Last active or first expired day
        } elseif ($this->days_remaining === 0) {
            if ($date_diff->invert == 0) {
                $ret = _T("Last day!");
            } else {
                $ret = _T("Late since today!");
            }
        // Active
        } elseif ($date_diff->invert == 0 && $this->days_remaining > 0) {
            $patterns = array('/%days/', '/%date/');
            $replace = array(
                $this->days_remaining,
                $due_date->format(__("Y-m-d"))
            );
            $ret = preg_replace(
                $patterns,
                $replace,
                _T("%days days remaining (ending on %date)")
            );
        // Expired
        } elseif ($date_diff->invert == 1 && $this->days_remaining > 0) {
            $patterns = array('/%days/', '/%date/');
            $replace = array(
                // We need the number of days expired, not the number of days remaining.
                $this->days_remaining + 1,
                $due_date->format(__("Y-m-d"))
            );
            if ($this->active) {
                $ret = preg_replace(
                    $patterns,
                    $replace,
                    _T("Late of %days days (since %date)")
                );
            } else {
                $ret = _T("No longer member");
            }
        }

        return $ret;
    }

    /**
     * Is member a sponsor for current period?
     *
     * @return bool
     */
    public function isSponsor(): bool
    {
        global $preferences;

        $date_now = new DateTime();

        //calculate begin date of period
        if ($preferences->pref_beg_membership != '') { //classical membership date + 1 year
            list($j, $m) = explode('/', $preferences->pref_beg_membership);
            $sdate = new DateTime($date_now->format('Y') . '-' . $m . '-' . $j);
        } elseif ($preferences->pref_membership_ext != '') { //classical membership date + N months
            $dext = new DateInterval('P' . $preferences->pref_membership_ext . 'M');
            $sdate = $date_now->sub($dext);
        } else {
            throw new \RuntimeException(
                'Unable to define sponsoring start date; none of pref_beg_membership nor pref_membership_ext are defined!'
            );
        }

        //date_debut_cotis because member can ask for his donation ot be recorded for next year
        $select = $this->zdb->select(Contribution::TABLE, 'c');
        $select
            ->columns(
                array(
                    'count' => new Expression('COUNT(*)')
                )
            )
            ->join(
                array(
                    'ct' => PREFIX_DB . ContributionsTypes::TABLE),
                'c.' . ContributionsTypes::PK . '=ct.' . ContributionsTypes::PK,
                array()
            )
            ->where(
                [
                    'id_adh' => $this->id,
                    'cotis_extension' => 0 //donations only
                ]
            )
            ->where->greaterThanOrEqualTo(
                'date_debut_cotis',
                $sdate->format('Y-m-d')
            );

        $results = $this->zdb->execute($select);
        $result = $results->current();

        return (int)$result->count > 0;
    }

    /**
     * Retrieve Full name and surname for the specified member id
     *
     * @param Db      $zdb   Database instance
     * @param integer $id    Member id
     * @param boolean $wid   Add member id
     * @param boolean $wnick Add member nickname
     *
     * @return string formatted Name and Surname
     */
    public static function getSName(Db $zdb, int $id, bool $wid = false, bool $wnick = false): string
    {
        try {
            $select = $zdb->select(self::TABLE);
            $select->where([self::PK => $id]);

            $results = $zdb->execute($select);
            $row = $results->current();
            return self::getNameWithCase(
                $row->nom_adh,
                $row->prenom_adh,
                false,
                ($wid === true ? (int)$row->id_adh : false),
                ($wnick === true ? $row->pseudo_adh : false)
            );
        } catch (Throwable $e) {
            Analog::log(
                'Cannot get formatted name for member form id `' . $id . '` | ' .
                $e->getMessage(),
                Analog::WARNING
            );
            throw $e;
        }
    }

    /**
     * Get member name with correct case
     *
     * @param ?string       $name    Member name
     * @param ?string       $surname Member surname
     * @param false|Title   $title   Member title to show or false
     * @param false|integer $id      Member id to display or false
     * @param false|string  $nick    Member nickname to display or false
     *
     * @return string
     */
    public static function getNameWithCase(
        ?string $name,
        ?string $surname,
        Title|bool $title = false,
        int|bool $id = false,
        string|bool $nick = false
    ): string {
        $str = '';

        if ($title instanceof Title) {
            $str .= $title->tshort . ' ';
        }

        $str .= mb_strtoupper($name ?? '', 'UTF-8') . ' ' .
            ucwords(mb_strtolower($surname ?? '', 'UTF-8'), " \t\r\n\f\v-_|");

        if ($id !== false || !empty($nick)) {
            $str .= ' (';
        }
        if (!empty($nick)) {
            $str .= $nick;
        }
        if ($id !== false) {
            if (!empty($nick)) {
                $str .= ', ';
            }
            $str .= $id;
        }
        if ($id !== false || !empty($nick)) {
            $str .= ')';
        }
        return strip_tags($str);
    }

    /**
     * Change password for a given user
     *
     * @param Db      $zdb    Database instance
     * @param integer $id_adh Member identifier
     * @param string  $pass   New password
     *
     * @return boolean
     */
    public static function updatePassword(Db $zdb, int $id_adh, string $pass): bool
    {
        try {
            $cpass = password_hash($pass, PASSWORD_BCRYPT);

            $update = $zdb->update(self::TABLE);
            $update->set(
                array('mdp_adh' => $cpass)
            )->where([self::PK => $id_adh]);
            $zdb->execute($update);
            Analog::log(
                'Password for `' . $id_adh . '` has been updated.',
                Analog::DEBUG
            );
            return true;
        } catch (Throwable $e) {
            Analog::log(
                'An error occurred while updating password for `' . $id_adh .
                '` | ' . $e->getMessage(),
                Analog::ERROR
            );
            throw $e;
        }
    }

    /**
     * Get field label
     *
     * @param string $field Field name
     *
     * @return string
     */
    private function getFieldLabel(string $field): string
    {
        $label = $this->fields[$field]['label'] ?? '';
        //replace "&nbsp;"
        $label = str_replace('&nbsp;', ' ', $label);
        //remove trailing ':' and then trim
        $label = trim(trim($label, ':'));
        return $label;
    }

    /**
     * Retrieve fields from database
     *
     * @param Db $zdb Database instance
     *
     * @return array<string>
     */
    public static function getDbFields(Db $zdb): array
    {
        $columns = $zdb->getColumns(self::TABLE);
        $fields = array();
        foreach ($columns as $col) {
            $fields[] = $col->getName();
        }
        return $fields;
    }

    /**
     * Mark as self membership
     *
     * @return void
     */
    public function setSelfMembership(): void
    {
        $this->self_adh = true;
    }

    /**
     * Is member up to date?
     *
     * @return boolean
     */
    public function isUp2Date(): bool
    {
        if (!$this->isDepEnabled('dues')) {
            $this->checkDues();
        }

        if ($this->isDueFree()) {
            //member is due free, he's up-to-date.
            return true;
        } else {
            //let's check from due date, if present
            if (!isset($this->due_date)) {
                return false;
            } else {
                $due_date = new DateTime($this->due_date);
                $now = new DateTime();
                $now->setTime(0, 0, 0);
                return $due_date >= $now;
            }
        }
    }

    /**
     * Set dependencies
     *
     * @param Preferences         $preferences Preferences instance
     * @param array<string,mixed> $fields      Members fields configuration
     * @param History             $history     History instance
     *
     * @return void
     */
    public function setDependencies(
        Preferences $preferences,
        array $fields,
        History $history
    ): void {
        $this->preferences = $preferences;
        $this->fields = $fields;
        $this->history = $history;
    }

    /**
     * Check posted values validity
     *
     * @param array<string,mixed> $values   All values to check, basically the $_POST array
     *                                      after sending the form
     * @param array<string,bool>  $required Array of required fields
     * @param array<string>       $disabled Array of disabled fields
     *
     * @return true|array<string>
     */
    public function check(array $values, array $required, array $disabled): bool|array
    {
        global $login;

        $this->errors = array();

        //Sanitize
        foreach ($values as &$rawvalue) {
            if (is_string($rawvalue)) {
                $rawvalue = strip_tags($rawvalue);
            }
        }

        $fields = self::getDbFields($this->zdb);

        //reset company name if needed
        if (!isset($values['is_company'])) {
            unset($values['is_company']);
            $values['societe_adh'] = '';
        }

        //no parent if checkbox was unchecked
        if (
            !isset($values['attach'])
            && !empty($this->id)
            && isset($values['parent_id'])
        ) {
            unset($values['parent_id']);
        }

        if (isset($values['duplicate'])) {
            //if we're duplicating, keep a trace (if an error occurs)
            $this->duplicate = true;
        }

        foreach ($fields as $key) {
            //first, let's sanitize values
            $key = strtolower($key);
            $prop = $this->fields[$key]['propname'];

            if (isset($values[$key])) {
                $value = $values[$key];
                if (is_string($value)) {
                    $value = trim($value);
                }
            } elseif (empty($this->id)) {
                switch ($key) {
                    case 'bool_admin_adh':
                    case 'bool_exempt_adh':
                    case 'bool_display_info':
                        $value = false;
                        break;
                    case 'activite_adh':
                        //values that are set at object instantiation
                        $value = true;
                        break;
                    case 'date_crea_adh':
                    case 'sexe_adh':
                    case 'titre_adh':
                    case 'id_statut':
                    case 'pref_lang':
                    case 'parent_id':
                        //values that are set at object instantiation
                        $value = $this->$prop;
                        break;
                    case self::PK:
                        $value = null;
                        break;
                    default:
                        $value = '';
                        break;
                }
            } else {
                //keep stored value on update
                if ($prop != 'password' || isset($values['mdp_adh']) && isset($values['mdp_adh2'])) {
                    $value = $this->$prop;
                } else {
                    $value = null;
                }
            }

            // if the field is enabled, check it
            if (!in_array($key, $disabled)) {
                // fill up the adherent structure
                if (is_string($value)) {
                    $value = stripslashes($value);
                }

                // now, check validity
                if ($key !== 'mdp_adh') { //mdp_adh is handled after all data has been set
                    if (empty($this->id) && empty($value) && ($key == 'login_adh' || $key == 'mdp_adh') && !isset($required[$key])) {
                        $p = new Password($this->zdb);
                        $generated_value = $p->makeRandomPassword(15);
                        if ($key == 'login_adh') {
                            //'@' is not permitted in logins
                            $value = str_replace('@', 'a', $generated_value);
                        } else {
                            $value = $generated_value;
                        }
                    }
                    $this->validate($key, $value, $values);
                }
            }
        }

        //password checks need data to be previously set
        if (isset($values['mdp_adh'])) {
            $this->validate('mdp_adh', $values['mdp_adh'], $values);
        }

        // missing required fields?
        foreach ($required as $key => $val) {
            $prop = $this->fields[$key]['propname'];

            if (!isset($disabled[$key])) {
                $mandatory_missing = false;
                if (!isset($this->$prop) || $this->$prop == '') {
                    $mandatory_missing = true;
                } elseif ($key === 'titre_adh' && $this->$prop == '-1') {
                    $mandatory_missing = true;
                }

                if ($mandatory_missing === true) {
                    $this->errors[] = str_replace(
                        '%field',
                        '<a href="#' . $key . '">' . $this->getFieldLabel($key) . '</a>',
                        _T("- Mandatory field %field empty.")
                    );
                }
            }
        }

        //attach to/detach from parent
        if (isset($values['detach_parent'])) {
            $this->parent = null;
        }

        if ($login->isGroupManager() && !$login->isAdmin() && !$login->isStaff() && $this->parent_id !== $login->id) {
            if (!isset($values['groups_adh'])) {
                $this->errors[] = _T('You have to select a group you own!');
            } else {
                $owned_group = false;
                foreach ($values['groups_adh'] as $group) {
                    list($gid) = explode('|', (string)$group);
                    if ($login->isGroupManager((int)$gid)) {
                        $owned_group = true;
                    }
                }
                if ($owned_group === false) {
                    $this->errors[] = _T('You have to select a group you own!');
                }
            }
        }

        $this->dynamicsCheck($values, $required, $disabled);
        $this->checkSocials($values);

        if (count($this->errors) > 0) {
            Analog::log(
                'Some errors has been thew attempting to edit/store a member' . "\n" .
                print_r($this->errors, true),
                Analog::ERROR
            );
            return $this->errors;
        } else {
            $this->checkDues();

            Analog::log(
                'Member checked successfully.',
                Analog::DEBUG
            );
            return true;
        }
    }

    /**
     * Validate data for given key
     * Set valid data in current object, also resets errors list
     *
     * @param string              $field  Field name
     * @param mixed               $value  Value we want to set
     * @param array<string,mixed> $values All values, for some references
     *
     * @return void
     */
    public function validate(string $field, mixed $value, array $values): void
    {
        global $preferences;

        $prop = $this->fields[$field]['propname'];

        $types = [
            'int' => [
                self::PK,
                'titre_adh',
            ],
            'bool' => [
                'bool_admin_adh',
                'bool_exempt_adh',
                'bool_display_info',
                'activite_adh'
            ]
        ];

        if ($value === null || (is_string($value) && trim($value) == '')) {
            //empty values are OK
            if ($field == 'parent_id') {
                //parent_id cannot be a string
                $value = null;
            }

            if (in_array($field, $types['bool']) && $value !== null) {
                $value = false;
            }

            if (in_array($field, $types['int']) && $value !== null) {
                $value = null;
            }

            $this->$prop = $value;
            return;
        }

        switch ($field) {
            // dates
            case 'date_crea_adh':
            case 'date_modif_adh_':
            case 'ddn_adh':
            case 'date_echeance':
                try {
                    $d = DateTime::createFromFormat(__("Y-m-d"), $value);
                    if ($d === false) {
                        //try with non localized date
                        $d = DateTime::createFromFormat("Y-m-d", $value);
                        if ($d === false) {
                            throw new \Exception('Incorrect format');
                        }
                    }

                    if ($field === 'ddn_adh') {
                        $now = new DateTime();
                        $now->setTime(0, 0, 0);
                        $d->setTime(0, 0, 0);

                        $diff = $now->diff($d);
                        $days = (int)$diff->format('%R%a');
                        if ($days >= 0) {
                            $this->errors[] = _T('- Birthdate must be set in the past!');
                        }

                        $years = (int)$diff->format('%R%Y');
                        if ($years <= -200) {
                            $this->errors[] = str_replace(
                                '%years',
                                (string)($years * -1),
                                _T('- Members must be less than 200 years old (currently %years)!')
                            );
                        }
                    }
                    $this->$prop = $d->format('Y-m-d');
                } catch (Throwable $e) {
                    Analog::log(
                        'Wrong date format. field: ' . $field .
                        ', value: ' . $value . ', expected fmt: ' .
                        __("Y-m-d") . ' | ' . $e->getMessage(),
                        Analog::INFO
                    );
                    $this->errors[] = sprintf(
                        //TRANS %1$s is the expected dat format, %2$s the field label
                        _T('- Wrong date format (%1$s) for %2$s!'),
                        __("Y-m-d"),
                        $this->getFieldLabel($field)
                    );
                }
                break;
            case 'titre_adh':
                if ($value !== '') {
                    if ($value == '-1') {
                        $this->$prop = null;
                    } elseif (!$value instanceof Title) {
                        $this->$prop = new Title((int)$value);
                    }
                } else {
                    $this->$prop = null;
                }
                break;
            case 'email_adh':
                $this->$prop = $value;
                if (!GaletteMail::isValidEmail($value)) {
                    $this->errors[] = _T("- Non-valid E-Mail address!") .
                        ' (' . $this->getFieldLabel($field) . ')';
                }

                try {
                    $select = $this->zdb->select(self::TABLE);
                    $select->columns(
                        array(self::PK)
                    )->where(array('email_adh' => $value));
                    if (!empty($this->id)) {
                        $select->where->notEqualTo(
                            self::PK,
                            $this->id
                        );
                    }

                    $results = $this->zdb->execute($select);
                    if ($results->count() !== 0) {
                        $this->errors[] = _T("- This E-Mail address is already used by another member!");
                    }
                } catch (Throwable $e) {
                    Analog::log(
                        'An error occurred checking member email uniqueness.',
                        Analog::ERROR
                    );
                    $this->errors[] = _T("An error has occurred while looking if login already exists.");
                }
                break;
            case 'login_adh':
                $this->$prop = $value;
                /** FIXME: add a preference for login length */
                if (strlen($value) < 2) {
                    $this->errors[] = str_replace(
                        '%i',
                        '2',
                        _T("- The username must be composed of at least %i characters!")
                    );
                } else {
                    //check if login does not contain the @ character
                    if (strpos($value, '@') != false) {
                        $this->errors[] = _T("- The username cannot contain the @ character");
                    } else {
                        //check if login is already taken
                        try {
                            $select = $this->zdb->select(self::TABLE);
                            $select->columns(
                                array(self::PK)
                            )->where(array('login_adh' => $value));
                            if (!empty($this->id)) {
                                $select->where->notEqualTo(
                                    self::PK,
                                    $this->id
                                );
                            }

                            $results = $this->zdb->execute($select);
                            if (
                                $results->count() !== 0
                                || $value == $preferences->pref_admin_login
                            ) {
                                $this->errors[] = _T("- This username is already in use, please choose another one!");
                            }
                        } catch (Throwable $e) {
                            Analog::log(
                                'An error occurred checking member login uniqueness.',
                                Analog::ERROR
                            );
                            $this->errors[] = _T("An error has occurred while looking if login already exists.");
                        }
                    }
                }
                break;
            case 'mdp_adh':
                if (
                    $this->self_adh !== true
                    && (!isset($values['mdp_adh2'])
                    || $values['mdp_adh2'] != $value)
                ) {
                    $this->errors[] = _T("- The passwords don't match!");
                } elseif (
                    $this->self_adh === true
                    && !crypt($value, $values['mdp_crypt']) == $values['mdp_crypt']
                ) {
                    $this->errors[] = _T("Password misrepeated: ");
                } else {
                    $pinfos = password_get_info($value);
                    //check if value is already a hash
                    if ($pinfos['algo'] == 0) {
                        $this->$prop = password_hash(
                            $value,
                            PASSWORD_BCRYPT
                        );

                        $pwcheck = new \Galette\Util\Password($preferences);
                        $pwcheck->setAdherent($this);
                        if (!$pwcheck->isValid($value)) {
                            $this->errors = array_merge(
                                $this->errors,
                                $pwcheck->getErrors()
                            );
                        }
                    }
                }
                break;
            case 'id_statut':
                try {
                    $this->$prop = (int)$value;
                    //check if status exists
                    $select = $this->zdb->select(Status::TABLE);
                    $select->where([Status::PK => $value]);

                    $results = $this->zdb->execute($select);
                    $result = $results->current();
                    if (!$result) {
                        $this->errors[] = str_replace(
                            '%id',
                            (string)$value,
                            _T("Status #%id does not exists in database.")
                        );
                        break;
                    }
                } catch (Throwable $e) {
                    Analog::log(
                        'An error occurred checking status existence: ' . $e->getMessage(),
                        Analog::ERROR
                    );
                    throw $e;
                }
                break;
            case 'sexe_adh':
                if (in_array($value, [self::NC, self::MAN, self::WOMAN])) {
                    $this->$prop = (int)$value;
                } else {
                    $this->errors[] = _T("Gender %gender does not exists!");
                }
                break;
            case 'parent_id':
                $pid = ($value instanceof Adherent) ? (int)$value->id : (int)$value;
                if ($pid === $this->id) {
                    $this->errors[] = _T("A member cannot be its own parent!");
                    $this->$prop = null;
                } else {
                    $this->$prop = $pid;
                    $this->loadParent();
                }
<<<<<<< HEAD
=======
                break;
            default:
                if (in_array($field, $types['int'])) {
                    $value = (int)$value;
                }
                if (in_array($field, $types['bool'])) {
                    $value = (bool)$value;
                }

                $this->$prop = $value;
>>>>>>> 462ca84a
                break;
        }
    }

    /**
     * Store the member
     *
     * @return boolean
     */
    public function store(): bool
    {
        global $hist, $emitter, $login;
        $event = null;

        if (!$login->isAdmin() && !$login->isStaff() && !$login->isGroupManager() && $this->id == '') {
            if ($this->preferences->pref_bool_create_member) {
                $this->parent = $login->id;
            }
        }

        try {
            $values = array();
            $fields = self::getDbFields($this->zdb);

            foreach ($fields as $field) {
                if (
                    $field !== 'date_modif_adh'
                    || empty($this->id)
                ) {
                    $prop = $this->fields[$field]['propname'];
                    if (
                        ($field === 'bool_admin_adh'
                        || $field === 'bool_exempt_adh'
                        || $field === 'bool_display_info'
                        || $field === 'activite_adh')
                        && $this->$prop === false
                    ) {
                        //Handle booleans for postgres ; bugs #18899 and #19354
                        $values[$field] = $this->zdb->isPostgres() ? 'false' : 0;
                    } elseif ($field === 'parent_id') {
                        //handle parents
                        if (!isset($this->parent)) {
                            $values['parent_id'] = new Expression('NULL');
                        } elseif ($this->parent instanceof Adherent) {
                            $values['parent_id'] = $this->parent->id;
                        } else {
                            $values['parent_id'] = $this->parent;
                        }
                    } else {
                        $values[$field] = $this->$prop;
                    }
                }
            }

            //an empty value will cause date to be set to 1901-01-01, a null
            //will result in 0000-00-00. We want a database NULL value here.
            if (!$this->birthdate) {
                $values['ddn_adh'] = new Expression('NULL');
            }
            if (!$this->due_date) {
                $values['date_echeance'] = new Expression('NULL');
            }

            if ($this->title instanceof Title) {
                $values['titre_adh'] = $this->title->id;
            } else {
                $values['titre_adh'] = new Expression('NULL');
            }

            if (!$this->parent) {
                $values['parent_id'] = new Expression('NULL');
            }

            if (!$this->number) {
                $values['num_adh'] = new Expression('NULL');
            }

            //fields that cannot be null
            $notnull = [
                'surname'  => 'prenom_adh',
                'nickname' => 'pseudo_adh',
                'address'  => 'adresse_adh',
                'zipcode'  => 'cp_adh',
                'town'     => 'ville_adh',
                'region'   => 'region_adh'
            ];
            foreach ($notnull as $prop => $field) {
                if (!isset($this->$prop) || $this->$prop === null) {
                    $values[$field] = '';
                }
            }

            if (empty($this->id)) {
                //we're inserting a new member
                unset($values[self::PK]);
                //set modification date
                $this->modification_date = date('Y-m-d');
                $values['date_modif_adh'] = $this->modification_date;

                $insert = $this->zdb->insert(self::TABLE);
                $insert->values($values);
                $add = $this->zdb->execute($insert);
                if ($add->count() > 0) {
                    $this->id = $this->zdb->getLastGeneratedValue($this);
                    $this->picture = new Picture($this->id);
                    // logging
                    if ($this->self_adh) {
                        $hist->add(
                            _T("Self_subscription as a member: ") .
                            $this->getNameWithCase($this->name, $this->surname),
                            $this->sname
                        );
                    } else {
                        $hist->add(
                            _T("Member card added"),
                            $this->sname
                        );
                    }

                    $event = $this->getAddEventName();
                } else {
                    $hist->add(_T("Fail to add new member."));
                    throw new \Exception(
                        'An error occurred inserting new member!'
                    );
                }
            } else {
                //we're editing an existing member
                if (!$this->isDueFree()) {
                    // deadline
                    $due_date = Contribution::getDueDate($this->zdb, $this->id);
                    if ($due_date) {
                        $values['date_echeance'] = $due_date;
                    }
                }

                if (!$this->password) {
                    unset($values['mdp_adh']);
                }

                $update = $this->zdb->update(self::TABLE);
                $update->set($values);
                $update->where([self::PK => $this->id]);

                $edit = $this->zdb->execute($update);

                //edit == 0 does not mean there were an error, but that there
                //were nothing to change
                if ($edit->count() > 0) {
                    $this->updateModificationDate();
                    $hist->add(
                        _T("Member card updated"),
                        $this->sname
                    );
                }
                $event = $this->getEditEventName();
            }

            //dynamic fields
            $this->dynamicsStore();
            $this->storeSocials($this->id);

            //send event at the end of process, once all has been stored
            if ($event !== null && $this->areEventsEnabled()) {
                $emitter->dispatch(new GaletteEvent($event, $this));
            }
            return true;
        } catch (Throwable $e) {
            Analog::log(
                'Something went wrong :\'( | ' . $e->getMessage() . "\n" .
                $e->getTraceAsString(),
                Analog::ERROR
            );
            throw $e;
        }
    }

    /**
     * Update member modification date
     *
     * @return void
     */
    private function updateModificationDate(): void
    {
        try {
            $modif_date = date('Y-m-d');
            $update = $this->zdb->update(self::TABLE);
            $update->set(
                array('date_modif_adh' => $modif_date)
            )->where([self::PK => $this->id]);

            $this->zdb->execute($update);
            $this->modification_date = $modif_date;
        } catch (Throwable $e) {
            Analog::log(
                'Something went wrong updating modif date :\'( | ' .
                $e->getMessage() . "\n" . $e->getTraceAsString(),
                Analog::ERROR
            );
            throw $e;
        }
    }

    /**
     * Global getter method
     *
     * @param string $name name of the property we want to retrieve
     *
     * @return mixed
     */
    public function __get(string $name): mixed
    {
        $forbidden = array(
            'admin', 'staff', 'due_free', 'appears_in_list', 'active',
            'row_classes', 'oldness', 'duplicate', 'groups', 'managed_groups'
        );
        if (!defined('GALETTE_TESTS')) {
            $forbidden[] = 'password'; //keep that for tests only
        }

        $virtuals = array(
            'sadmin', 'sstaff', 'sdue_free', 'sappears_in_list', 'sactive',
            'stitle', 'sstatus', 'sfullname', 'sname', 'saddress',
            'rbirthdate', 'sgender', 'contribstatus', 'rdue_date'
        );

        $socials = array('website', 'msn', 'jabber', 'icq');

        if (in_array($name, $forbidden)) {
            Analog::log(
                'Calling property "' . $name . '" directly is discouraged.',
                Analog::WARNING
            );
            switch ($name) {
                case 'admin':
                    return $this->isAdmin();
                case 'staff':
                    return $this->isStaff();
                case 'due_free':
                    return $this->isDueFree();
                case 'appears_in_list':
                    return $this->appearsInMembersList();
                case 'active':
                    return $this->isActive();
                case 'duplicate':
                    return $this->isDuplicate();
                case 'groups':
                    return $this->getGroups();
                case 'managed_groups':
                    return $this->getManagedGroups();
                default:
                    throw new \RuntimeException("Call to __get for '$name' is forbidden!");
            }
        }

        if (in_array($name, $virtuals)) {
            switch ($name) {
                case 'sadmin':
                    return (($this->isAdmin()) ? _T("Yes") : _T("No"));
                case 'sdue_free':
                    return (($this->isDueFree()) ? _T("Yes") : _T("No"));
                case 'sappears_in_list':
                    return (($this->appearsInMembersList()) ? _T("Yes") : _T("No"));
                case 'sstaff':
                    return (($this->isStaff()) ? _T("Yes") : _T("No"));
                case 'sactive':
                    return (($this->isActive()) ? _T("Active") : _T("Inactive"));
                case 'stitle':
                    if (isset($this->title) && $this->title instanceof Title) {
                        return $this->title->tshort;
                    } else {
                        return null;
                    }
                case 'sstatus':
                    $status = new Status($this->zdb);
                    return $status->getLabel($this->status);
                case 'sfullname':
                    return $this->getNameWithCase(
                        $this->name ?? '',
                        $this->surname ?? '',
                        ($this->title ?? false)
                    );
                case 'saddress':
                    return $this->address;
                case 'sname':
                    return $this->getNameWithCase($this->name ?? '', $this->surname ?? '');
                case 'rbirthdate':
                    return $this->birthdate ?? null;
                case 'rdue_date':
                    return $this->due_date ?? null;
                case 'sgender':
                    switch ($this->gender) {
                        case self::MAN:
                            return _T('Man');
                        case self::WOMAN:
                            return _T('Woman');
                        default:
                            return _T('Unspecified');
                    }
                case 'contribstatus':
                    return $this->getDues();
            }
        }

        //for backward compatibility
        if (in_array($name, $socials)) {
            $values = Social::getListForMember($this->id, $name);
            return $values[0] ?? null;
        }

        switch ($name) {
            case 'id':
            case 'id_statut':
                if (isset($this->$name) && $this->$name !== null) {
                    return (int)$this->$name;
                } else {
                    return null;
                }
            case 'address':
                return $this->$name ?? '';
            case 'birthdate':
            case 'creation_date':
            case 'modification_date':
            case 'due_date':
                if (isset($this->$name) && $this->$name != '') {
                    try {
                        $d = new DateTime($this->$name);
                        return $d->format(__("Y-m-d"));
                    } catch (Throwable $e) {
                        //oops, we've got a bad date :/
                        Analog::log(
                            'Bad date (' . $this->$name . ') | ' .
                            $e->getMessage(),
                            Analog::INFO
                        );
                        return $this->$name;
                    }
                }
                return null;
            case 'parent_id':
                return ($this->parent instanceof Adherent) ? $this->parent->id : (int)$this->parent;
            default:
                if (!property_exists($this, $name)) {
                    Analog::log(
                        "Unknown property '$name'",
                        Analog::WARNING
                    );
                    return null;
                } else {
                    if (isset($this->$name)) {
                        return $this->$name;
                    }
                    return null;
                }
        }
    }

    /**
     * Global isset method
     * Required for twig to access properties via __get
     *
     * @param string $name name of the property we want to retrieve
     *
     * @return bool
     */
    public function __isset(string $name): bool
    {
        $forbidden = array(
            'admin', 'staff', 'due_free', 'appears_in_list', 'active',
            'row_classes', 'oldness', 'duplicate', 'groups', 'managed_groups'
        );
        if (!defined('GALETTE_TESTS')) {
            $forbidden[] = 'password'; //keep that for tests only
        }

        $virtuals = array(
            'sadmin', 'sstaff', 'sdue_free', 'sappears_in_list', 'sactive',
            'stitle', 'sstatus', 'sfullname', 'sname', 'saddress',
            'rbirthdate', 'sgender', 'contribstatus',
        );

        $socials = array('website', 'msn', 'jabber', 'icq');

        if (in_array($name, $forbidden)) {
            Analog::log(
                'Calling property "' . $name . '" directly is discouraged.',
                Analog::WARNING
            );
            switch ($name) {
                case 'admin':
                case 'staff':
                case 'due_free':
                case 'appears_in_list':
                case 'active':
                case 'duplicate':
                case 'groups':
                case 'managed_groups':
                    return true;
            }

            return false;
        }

        if (in_array($name, $virtuals)) {
            return true;
        }

        //for backward compatibility
        if (in_array($name, $socials)) {
            return true;
        }

        switch ($name) {
            case 'id':
            case 'id_statut':
            case 'address':
            case 'birthdate':
            case 'creation_date':
            case 'modification_date':
            case 'due_date':
            case 'parent_id':
                return true;
            default:
                return property_exists($this, $name);
        }
    }

    /**
     * Get member email
     * If member does not have an email address, but is attached to
     * another member, we'll take information from its parent.
     *
     * @return string
     */
    public function getEmail(): string
    {
        $email = $this->email ?? '';
        if (empty($email) && $this->hasParent()) {
            $this->loadParent();
            $email = $this->parent->email;
        }

        return $email ?? '';
    }

    /**
     * Get member address.
     * If member does not have an address, but is attached to another member, we'll take information from its parent.
     *
     * @return string
     */
    public function getAddress(): string
    {
        $address = $this->address;
        if (empty($address) && $this->hasParent()) {
            $this->loadParent();
            $address = $this->parent->address;
        }

        return $address ?? '';
    }

    /**
     * Get member zipcode.
     * If member does not have an address, but is attached to another member, we'll take information from its parent.
     *
     * @return string
     */
    public function getZipcode(): string
    {
        $address = $this->address;
        $zip = $this->zipcode;
        if (empty($address) && $this->hasParent()) {
            $this->loadParent();
            $zip = $this->parent->zipcode;
        }

        return $zip ?? '';
    }

    /**
     * Get member town.
     * If member does not have an address, but is attached to another member, we'll take information from its parent.
     *
     * @return string
     */
    public function getTown(): string
    {
        $address = $this->address;
        $town = $this->town;
        if (empty($address) && $this->hasParent()) {
            $this->loadParent();
            $town = $this->parent->town;
        }

        return $town ?? '';
    }

    /**
     * Get member region.
     * If member does not have an address, but is attached to another member, we'll take information from its parent.
     *
     * @return string
     */
    public function getRegion(): string
    {
        $address = $this->address;
        $region = $this->region;
        if (empty($address) && $this->hasParent()) {
            $this->loadParent();
            $region = $this->parent->region;
        }

        return $region ?? '';
    }

    /**
     * Get member country.
     * If member does not have an address, but is attached to another member, we'll take information from its parent.
     *
     * @return string
     */
    public function getCountry(): string
    {
        $address = $this->address;
        $country = $this->country;
        if (empty($address) && $this->hasParent()) {
            $this->loadParent();
            $country = $this->parent->country;
        }

        return $country ?? '';
    }

    /**
     * Get member age
     *
     * @return string
     */
    public function getAge(): string
    {
        if (!isset($this->birthdate) && $this->birthdate == null) {
            return '';
        }

        $d = DateTime::createFromFormat('Y-m-d', $this->birthdate);
        if ($d === false) {
            Analog::log(
                'Invalid birthdate: ' . $this->birthdate,
                Analog::ERROR
            );
            return '';
        }

        return str_replace(
            '%age',
            (string)$d->diff(new DateTime())->y,
            _T(' (%age years old)')
        );
    }

    /**
     * Get parent inherited fields
     *
     * @return array<string>
     */
    public function getParentFields(): array
    {
        return $this->parent_fields;
    }

    /**
     * Handle files (photo and dynamics files)
     *
     * @param array<string,mixed>  $files    Files sent
     * @param ?array<string,mixed> $cropping Cropping properties
     *
     * @return array<string>|true
     */
    public function handleFiles(array $files, array $cropping = null): array|bool
    {
        $this->errors = [];
        // picture upload
        if (isset($files['photo'])) {
            if ($files['photo']['error'] === UPLOAD_ERR_OK) {
                if ($files['photo']['tmp_name'] != '') {
                    if (is_uploaded_file($files['photo']['tmp_name'])) {
                        if ($this->preferences->pref_force_picture_ratio == 1 && isset($cropping)) {
                            $res = $this->picture->store($files['photo'], false, $cropping);
                        } else {
                            $res = $this->picture->store($files['photo']);
                        }
                        if ($res < 0) {
                            $this->errors[]
                                = $this->picture->getErrorMessage($res);
                        }
                    }
                }
            } elseif ($files['photo']['error'] !== UPLOAD_ERR_NO_FILE) {
                Analog::log(
                    $this->picture->getPhpErrorMessage($files['photo']['error']),
                    Analog::WARNING
                );
                $this->errors[] = $this->picture->getPhpErrorMessage(
                    $files['photo']['error']
                );
            }
        }
        $this->dynamicsFiles($files);

        if (count($this->errors) > 0) {
            Analog::log(
                'Some errors has been thew attempting to edit/store a member files' . "\n" .
                print_r($this->errors, true),
                Analog::ERROR
            );
            return $this->errors;
        } else {
            return true;
        }
    }

    /**
     * Set member as duplicate
     *
     * @return void
     */
    public function setDuplicate(): void
    {
        //mark as duplicated
        $this->duplicate = true;
        $infos = $this->others_infos_admin;
        $this->others_infos_admin = str_replace(
            ['%name', '%id'],
            [$this->sname, $this->id],
            _T('Duplicated from %name (%id)')
        );
        if (!empty($infos)) {
            $this->others_infos_admin .= "\n" . $infos;
        }
        //drop id_adh
        $this->id = null;
        //drop email, must be unique
        $this->email = null;
        //drop creation date
        $this->creation_date = date("Y-m-d");
        //drop login
        $this->login = null;
        //reset picture
        $this->picture = new Picture();
        //remove birthdate
        $this->birthdate = null;
        //remove surname
        $this->surname = null;
        //not admin
        $this->admin = false;
        //not due free
        $this->due_free = false;
    }

    /**
     * Get current errors
     *
     * @return array<string>
     */
    public function getErrors(): array
    {
        return $this->errors;
    }

    /**
     * Get user groups
     *
     * @return array<int, Group>
     */
    public function getGroups(): array
    {
        if (!$this->isDepEnabled('groups')) {
            $this->loadGroups();
        }
        return $this->groups;
    }

    /**
     * Get user managed groups
     *
     * @return array<int, Group>
     */
    public function getManagedGroups(): array
    {
        if (!$this->isDepEnabled('groups')) {
            $this->loadGroups();
        }
        return $this->managed_groups;
    }

    /**
     * Can current logged-in user create member
     *
     * @param Login $login Login instance
     *
     * @return boolean
     */
    public function canCreate(Login $login): bool
    {
        global $preferences;

        if (isset($this->id) && $login->id == $this->id || $login->isAdmin() || $login->isStaff()) {
            return true;
        }

        if ($preferences->pref_bool_groupsmanagers_create_member && $login->isGroupManager()) {
            return true;
        }

        if ($preferences->pref_bool_create_member && $login->isLogged()) {
            return true;
        }

        return false;
    }

    /**
     * Can current logged-in user edit member
     *
     * @param Login $login Login instance
     *
     * @return boolean
     */
    public function canEdit(Login $login): bool
    {
        global $preferences;

        //admin and staff users can edit, as well as member itself
        if (isset($this->id) && $login->id == $this->id || $login->isAdmin() || $login->isStaff()) {
            return true;
        }

        //parent can edit their child cards
        if ($this->hasParent() && $this->parent_id === $login->id) {
            return true;
        }

        //group managers can edit members of groups they manage when pref is on
        if ($preferences->pref_bool_groupsmanagers_edit_member && $login->isGroupManager()) {
            foreach ($this->getGroups() as $g) {
                if ($login->isGroupManager($g->getId())) {
                    return true;
                }
            }
        }

        return false;
    }

    /**
     * Can current logged-in user display member
     *
     * @param Login $login Login instance
     *
     * @return boolean
     */
    public function canShow(Login $login): bool
    {
        //group managers can show members of groups they manage
        if ($login->isGroupManager()) {
            foreach ($this->getGroups() as $g) {
                if ($login->isGroupManager($g->getId())) {
                    return true;
                }
            }
        }

        return $this->canEdit($login);
    }

    /**
     * Are we currently duplicated a member?
     *
     * @return boolean
     */
    public function isDuplicate(): bool
    {
        return $this->duplicate;
    }

    /**
     * Flag creation mail sending
     *
     * @param boolean $send True (default) to send creation email
     *
     * @return Adherent
     */
    public function setSendmail(bool $send = true): self
    {
        $this->sendmail = $send;
        return $this;
    }

    /**
     * Should we send administrative emails to member?
     *
     * @return boolean
     */
    public function sendEMail(): bool
    {
        return $this->sendmail;
    }

    /**
     * Set member parent
     *
     * @param integer $id Parent identifier
     *
     * @return $this
     */
    public function setParent(int $id): self
    {
        $this->parent = $id;
        $this->loadParent();
        return $this;
    }

    /**
<<<<<<< HEAD
=======
     * Get current due status
     *
     * @return int
     */
    public function getDueStatus(): int
    {
        return $this->due_status;
    }

    /**
>>>>>>> 462ca84a
     * Get prefix for events
     *
     * @return string
     */
    protected function getEventsPrefix(): string
    {
        return 'member';
    }
}<|MERGE_RESOLUTION|>--- conflicted
+++ resolved
@@ -1560,8 +1560,6 @@
                     $this->$prop = $pid;
                     $this->loadParent();
                 }
-<<<<<<< HEAD
-=======
                 break;
             default:
                 if (in_array($field, $types['int'])) {
@@ -1572,7 +1570,6 @@
                 }
 
                 $this->$prop = $value;
->>>>>>> 462ca84a
                 break;
         }
     }
@@ -2397,8 +2394,6 @@
     }
 
     /**
-<<<<<<< HEAD
-=======
      * Get current due status
      *
      * @return int
@@ -2409,7 +2404,6 @@
     }
 
     /**
->>>>>>> 462ca84a
      * Get prefix for events
      *
      * @return string
