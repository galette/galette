<?php

/* vim: set expandtab tabstop=4 shiftwidth=4 softtabstop=4: */

/**
 * Contribution class for galette
 *
 * PHP version 5
 *
 * Copyright © 2010-2014 The Galette Team
 *
 * This file is part of Galette (http://galette.tuxfamily.org).
 *
 * Galette is free software: you can redistribute it and/or modify
 * it under the terms of the GNU General Public License as published by
 * the Free Software Foundation, either version 3 of the License, or
 * (at your option) any later version.
 *
 * Galette is distributed in the hope that it will be useful,
 * but WITHOUT ANY WARRANTY; without even the implied warranty of
 * MERCHANTABILITY or FITNESS FOR A PARTICULAR PURPOSE.  See the
 *  GNU General Public License for more details.
 *
 * You should have received a copy of the GNU General Public License
 * along with Galette. If not, see <http://www.gnu.org/licenses/>.
 *
 * @category  Entity
 * @package   Galette
 *
 * @author    Johan Cwiklinski <johan@x-tnd.be>
 * @copyright 2010-2014 The Galette Team
 * @license   http://www.gnu.org/licenses/gpl-3.0.html GPL License 3.0 or (at your option) any later version
 * @version   SVN: $Id$
 * @link      http://galette.tuxfamily.org
 * @since     Available since 0.7dev - 2010-03-11
 */

namespace Galette\Entity;

use Analog\Analog;
use Zend\Db\Sql\Expression;
use Galette\Core\Db;
use Galette\Core\Login;
use Galette\IO\ExternalScript;
use Galette\IO\PdfContribution;

/**
 * Contribution class for galette
 *
 * @category  Entity
 * @name      Contribution
 * @package   Galette
 * @author    Johan Cwiklinski <johan@x-tnd.be>
 * @copyright 2010-2014 The Galette Team
 * @license   http://www.gnu.org/licenses/gpl-3.0.html GPL License 3.0 or (at your option) any later version
 * @link      http://galette.tuxfamily.org
 * @since     Available since 0.7dev - 2010-03-11
 */
class Contribution
{
    use DynamicsTrait;

    const TABLE = 'cotisations';
    const PK = 'id_cotis';

    const PAYMENT_OTHER = 0;
    const PAYMENT_CASH = 1;
    const PAYMENT_CREDITCARD = 2;
    const PAYMENT_CHECK = 3;
    const PAYMENT_TRANSFER = 4;
    const PAYMENT_PAYPAL = 5;

    private $_id;
    private $_date;
    private $_member;
    private $_type;
    private $_amount;
    private $_payment_type;
    private $_orig_amount;
    private $_info;
    private $_begin_date;
    private $_end_date;
    private $_transaction = null;
    private $_is_cotis;
    private $_extension;

    //fields list and their translation
    private $_fields;

    private $zdb;
    private $login;

    private $errors;

    /**
     * Default constructor
     *
     * @param Db                 $zdb   Database
     * @param Login              $login Login instance
     * @param null|int|ResultSet $args  Either a ResultSet row to load
     *                                  a specific contribution, or an type id
     *                                  to just instanciate object
     */
    public function __construct(Db $zdb, Login $login, $args = null)
    {
        $this->zdb = $zdb;
        $this->login = $login;

        /*
         * Fields configuration. Each field is an array and must reflect:
         * array(
         *   (string)label,
         *   (string) propname
         * )
         *
         * I'd prefer a static private variable for this...
         * But call to the _T function does not seem to be allowed there :/
         */
        $this->_fields = array(
            'id_cotis'            => array(
                'label'    => null, //not a field in the form
                'propname' => 'id'
            ),
            Adherent::PK          => array(
                'label'    => _T("Contributor:"),
                'propname' => 'member'
            ),
            ContributionsTypes::PK => array(
                'label'    => _T("Contribution type:"),
                'propname' => 'type'
            ),
            'montant_cotis'       => array(
                'label'    => _T("Amount:"),
                'propname' => 'amount'
            ),
            'type_paiement_cotis' => array(
                'label'    => _T("Payment type:"),
                'propname' => 'payment_type'
            ),
            'info_cotis'          => array(
                'label'    => _T("Comments:"),
                'propname' => 'info'
            ),
            'date_enreg'          => array(
                'label'    => null, //not a field in the form
                'propname' => 'date'
            ),
            'date_debut_cotis'    => array(
                'label'    => _T("Date of contribution:"),
                'cotlabel' => _T("Start date of membership:"), //if contribution is a cotisation, label differs
                'propname' => 'begin_date'
            ),
            'date_fin_cotis'      => array(
                'label'    => _T("End date of membership:"),
                'propname' => 'end_date'
            ),
            Transaction::PK       => array(
                'label'    => null, //not a field in the form
                'propname' => 'transaction'
            ),
            //this one is not really a field, but is required in some cases...
            //adding it here make simplier to check required fields
            'duree_mois_cotis'    => array(
                'label'    => _T("Membership extension:"),
                'propname' => 'extension'
            )
        );
        if (is_int($args)) {
            $this->load($args);
        } elseif (is_array($args)) {
            $this->_date = date("Y-m-d");
            if (isset($args['adh']) && $args['adh'] != '') {
                $this->_member = (int)$args['adh'];
            }
            if (isset($args['trans'])) {
                $this->_transaction = new Transaction($this->zdb, $this->login, (int)$args['trans']);
                if (!isset($this->_member)) {
                    $this->_member = (int)$this->_transaction->member;
                }
                $this->_amount = $this->_transaction->getMissingAmount();
            }
            $this->type = (int)$args['type'];
            //calculate begin date for cotisation
            $this->_begin_date = $this->_date;
            if ($this->_is_cotis) {
                $curend = self::getDueDate($this->zdb, $this->_member);
                if ($curend != '') {
                    $dend = new \DateTime($curend);
                    $now = date('Y-m-d');
                    $dnow = new \DateTime($now);
                    if ($dend < $dnow) {
                        // Member didn't renew on time
                        $this->_begin_date = $now;
                    } else {
                        $this->_begin_date = $curend;
                    }
                }
                $this->retrieveEndDate();
            }
            if (isset($args['payment_type'])) {
                $this->_payment_type = $args['payment_type'];
            }
        } elseif (is_object($args)) {
            $this->loadFromRS($args);
        }

        if ($this->id !== null) {
            $this->loadDynamicFields();
        }
    }

    /**
     * Sets end contribution date
     *
     * @return void
     */
    private function retrieveEndDate()
    {
        global $preferences;

        $bdate = new \DateTime($this->_begin_date);
        if ($preferences->pref_beg_membership != '') {
            //case beginning of membership
            list($j, $m) = explode('/', $preferences->pref_beg_membership);
            $edate = new \DateTime($bdate->format('Y') . '-' . $m . '-' . $j);
            while ($edate <= $bdate) {
                $edate->modify('+1 year');
            }
            $this->_end_date = $edate->format('Y-m-d');
        } elseif ($preferences->pref_membership_ext != '') {
            //case membership extension
            $this->_extension = $preferences->pref_membership_ext;
            $dext = new \DateInterval('P' . $this->_extension . 'M');
            $edate = $bdate->add($dext);
            $this->_end_date = $edate->format('Y-m-d');
        } else {
            throw new \RuntimeException(
                'Unable to define end date; none of pref_beg_membership nor pref_membership_ext are defined!'
            );
        }
    }

    /**
     * Loads a contribution from its id
     *
     * @param int $id the identifiant for the contribution to load
     *
     * @return bool true if query succeed, false otherwise
     */
    public function load($id)
    {
        try {
            $select = $this->zdb->select(self::TABLE);
            $select->where(self::PK . ' = ' . $id);
            //restrict query on current member id if he's not admin nor staff member
            if (!$this->login->isAdmin() && !$this->login->isStaff()) {
                $select->where(Adherent::PK . ' = ' . $this->login->id);
            }

            $results = $this->zdb->execute($select);
            if ($results->count() > 0) {
                $row = $results->current();
                $this->loadFromRS($row);
                return true;
            } else {
                throw new \Exception(
                    'No contribution #' . $id . ' (user ' .$this->login->id . ')'
                );
            }
        } catch (\Exception $e) {
            Analog::log(
                'An error occured attempting to load contribution #' . $id .
                $e->getMessage(),
                Analog::ERROR
            );
            return false;
        }
    }

    /**
     * Populate object from a resultset row
     *
     * @param ResultSet $r the resultset row
     *
     * @return void
     */
    private function loadFromRS($r)
    {
        $pk = self::PK;
        $this->_id = (int)$r->$pk;
        $this->_date = $r->date_enreg;
        $this->_amount = $r->montant_cotis;
        //save original amount, we need it for transactions parts calulations
        $this->_orig_amount = $r->montant_cotis;
        $this->_payment_type = $r->type_paiement_cotis;
        $this->_info = $r->info_cotis;
        $this->_begin_date = $r->date_debut_cotis;
        $enddate = $r->date_fin_cotis;
        //do not work with knows bad dates...
        //the one with BC comes from 0.63/pgsl demo... Why the hell a so
        //strange date? dont know :(
        if ($enddate !== '0000-00-00'
            && $enddate !== '1901-01-01'
            && $enddate !== '0001-01-01 BC'
        ) {
            $this->_end_date = $r->date_fin_cotis;
        }
        $adhpk = Adherent::PK;
        $this->_member = (int)$r->$adhpk;

        $transpk = Transaction::PK;
        if ($r->$transpk != '') {
            $this->_transaction = new Transaction($this->zdb, $this->login, (int)$r->$transpk);
        }

        $this->type = (int)$r->id_type_cotis;
    }

    /**
     * Check posted values validity
     *
     * @param array $values   All values to check, basically the $_POST array
     *                        after sending the form
     * @param array $required Array of required fields
     * @param array $disabled Array of disabled fields
     *
     * @return true|array
     */
    public function check($values, $required, $disabled)
    {
        $this->errors = array();

        $fields = array_keys($this->_fields);
        foreach ($fields as $key) {
            //first of all, let's sanitize values
            $key = strtolower($key);
            $prop = '_' . $this->_fields[$key]['propname'];

            if (isset($values[$key])) {
                $value = trim($values[$key]);
            } else {
                $value = '';
            }

            // if the field is enabled, check it
            if (!isset($disabled[$key])) {
                // fill up the adherent structure
                //$this->$prop = stripslashes($value); //not relevant here!

                // now, check validity
                switch ($key) {
                    // dates
                    case 'date_enreg':
                    case 'date_debut_cotis':
                    case 'date_fin_cotis':
                        if ($value != '') {
                            try {
                                $d = \DateTime::createFromFormat(__("Y-m-d"), $value);
                                if ($d === false) {
                                    throw new \Exception('Incorrect format');
                                }
                                $this->$prop = $d->format('Y-m-d');
                            } catch (\Exception $e) {
                                Analog::log(
                                    'Wrong date format. field: ' . $key .
                                    ', value: ' . $value . ', expected fmt: ' .
                                    __("Y-m-d") . ' | ' . $e->getMessage(),
                                    Analog::INFO
                                );
                                $this->errors[] = str_replace(
                                    array(
                                        '%date_format',
                                        '%field'
                                    ),
                                    array(
                                        __("Y-m-d"),
                                        $this->_fields[$key]['label']
                                    ),
                                    _T("- Wrong date format (%date_format) for %field!")
                                );
                            }
                        }
<<<<<<< HEAD
                    }
                    break;
                case Adherent::PK:
                    if ( $value != '' ) {
                        $this->_member = $value;
                    }
                    break;
                case ContributionsTypes::PK:
                    if ( $value != '' ) {
                        $this->type = (int)$value;
                    }
                    break;
                case 'montant_cotis':
                    $this->_amount = $value;
                    $value = strtr($value, ',', '.');
                    if ( !is_numeric($value) ) {
                        $errors[] = _T("- The amount must be an integer!");
                    }
                    break;
                case 'type_paiement_cotis':
                    if ( $value == self::PAYMENT_OTHER
                        || $value == self::PAYMENT_CASH
                        || $value == self::PAYMENT_CREDITCARD
                        || $value == self::PAYMENT_CHECK
                        || $value == self::PAYMENT_TRANSFER
                        || $value == self::PAYMENT_PAYPAL
                    ) {
                        $this->_payment_type = $value;
                    } else {
                        $errors[] = _T("- Unknown payment type");
                    }
                    break;
                case 'info_cotis':
                    $this->_info = $value;
                    break;
                case Transaction::PK:
                    if ( $value != '' ) {
                        $this->_transaction = new Transaction((int)$value);
                    }
                    break;
                case 'duree_mois_cotis':
                    if ( $value != '' ) {
                        if ( !is_numeric($value) || $value<=0 ) {
                            $errors[] = _T("- The duration must be a positive integer!");
=======
                        break;
                    case Adherent::PK:
                        if ($value != '') {
                            $this->_member = $value;
>>>>>>> 611f0d8f
                        }
                        break;
                    case ContributionsTypes::PK:
                        if ($value != '') {
                            $this->type = (int)$value;
                        }
                        break;
                    case 'montant_cotis':
                        $this->_amount = $value;
                        $value = strtr($value, ',', '.');
                        if (!is_numeric($value) && $value !== '') {
                            $this->errors[] = _T("- The amount must be an integer!");
                        }
                        break;
                    case 'type_paiement_cotis':
                        if ($value == self::PAYMENT_OTHER
                            || $value == self::PAYMENT_CASH
                            || $value == self::PAYMENT_CREDITCARD
                            || $value == self::PAYMENT_CHECK
                            || $value == self::PAYMENT_TRANSFER
                            || $value == self::PAYMENT_PAYPAL
                        ) {
                            $this->_payment_type = $value;
                        } else {
                            $this->errors[] = _T("- Unknown payment type");
                        }
                        break;
                    case 'info_cotis':
                        $this->_info = $value;
                        break;
                    case Transaction::PK:
                        if ($value != '') {
                            $this->_transaction = new Transaction($this->zdb, $this->login, (int)$value);
                        }
                        break;
                    case 'duree_mois_cotis':
                        if ($value != '') {
                            if (!is_numeric($value) || $value <= 0) {
                                $this->errors[] = _T("- The duration must be a positive integer!");
                            }
                            $this->$prop = $value;
                            $this->retrieveEndDate();
                        }
                        break;
                }
            }
        }

        // missing required fields?
        foreach ($required as $key => $val) {
            if ($val === 1) {
                $prop = '_' . $this->_fields[$key]['propname'];
                if (!isset($disabled[$key])
                    && (!isset($this->$prop)
                    || (!is_object($this->$prop) && trim($this->$prop) == '')
                    || (is_object($this->$prop) && trim($this->$prop->id) == ''))
                ) {
                    $this->errors[] = str_replace(
                        '%field',
                        '<a href="#' . $key . '">' . $this->getFieldLabel($key) .'</a>',
                        _T("- Mandatory field %field empty.")
                    );
                }
            }
        }

        if ($this->_transaction != null && $this->_amount != null) {
            $missing = $this->_transaction->getMissingAmount();
            //calculate new missing amount
            $missing = $missing + $this->_orig_amount - $this->_amount;
            if ($missing < 0) {
                $this->errors[] = _T("- Sum of all contributions exceed corresponding transaction amount.");
            }
        }

        if ($this->isCotis() && count($this->errors) == 0) {
            $overlap = $this->checkOverlap();
            if ($overlap !== true) {
                if ($overlap === false) {
                    $this->errors[] = _T("An error occured checking overlaping fees :(");
                } else {
                    //method directly return error message
                    $this->errors[] = $overlap;
                }
            }
        }

        if (count($this->errors) > 0) {
            Analog::log(
                'Some errors has been throwed attempting to edit/store a contribution' .
                print_r($this->errors, true),
                Analog::ERROR
            );
            return $this->errors;
        } else {
            Analog::log(
                'Contribution checked successfully.',
                Analog::DEBUG
            );
            return true;
        }
    }

    /**
     * Check that membership fees does not overlap
     *
     * @return boolean|string True if all is ok, false if error,
     * error message if overlap
     */
    public function checkOverlap()
    {
        try {
            $select = $this->zdb->select(self::TABLE, 'c');
            $select->columns(
                array('date_debut_cotis', 'date_fin_cotis')
            )->join(
                array('ct' => PREFIX_DB . ContributionsTypes::TABLE),
                'c.' . ContributionsTypes::PK . '=ct.' . ContributionsTypes::PK,
                array()
            )->where(Adherent::PK . ' = ' . $this->_member)
                ->where(array('cotis_extension' => new Expression('true')))
                ->where->nest->nest
                ->greaterThanOrEqualTo('date_debut_cotis', $this->_begin_date)
                ->lessThan('date_debut_cotis', $this->_end_date)
                ->unnest
                ->or->nest
                ->greaterThan('date_fin_cotis', $this->_begin_date)
                ->lessThanOrEqualTo('date_fin_cotis', $this->_end_date);

            if ($this->id != '') {
                $select->where(self::PK . ' != ' . $this->id);
            }

<<<<<<< HEAD
            $results = $zdb->execute($select);
            $result = $results->current();
            if ( $result ) {
=======
            $results = $this->zdb->execute($select);
            if ($results->count() > 0) {
                $result = $results->current();
>>>>>>> 611f0d8f
                $d = new \DateTime($result->date_debut_cotis);

                return _T("- Membership period overlaps period starting at ") .
                    $d->format(__("Y-m-d"));
            }
            return true;
        } catch (\Exception $e) {
            Analog::log(
                'An error occured checking overlaping fee. ' . $e->getMessage(),
                Analog::ERROR
            );
            return false;
        }
    }

    /**
     * Store the contribution
     *
     * @return boolean
     */
    public function store()
    {
        global $hist;

        if (count($this->errors) > 0) {
            throw new \RuntimeException(
                'Existing errors prevents storing contribution: ' .
                print_r($this->errors, true)
            );
            return false;
        }

        try {
            $this->zdb->connection->beginTransaction();
            $values = array();
            $fields = self::getDbFields($this->zdb);
            foreach ($fields as $field) {
                $prop = '_' . $this->_fields[$field]['propname'];
                switch ($field) {
                    case ContributionsTypes::PK:
                    case Transaction::PK:
                        if (isset($this->$prop)) {
                            $values[$field] = $this->$prop->id;
                        }
                        break;
                    default:
                        $values[$field] = $this->$prop;
                        break;
                }
            }

            //no end date, let's take database defaults
            if (!$this->isCotis() && !$this->_end_date) {
                unset($values['date_fin_cotis']);
            }

            if (!isset($this->_id) || $this->_id == '') {
                //we're inserting a new contribution
                unset($values[self::PK]);

                $insert = $this->zdb->insert(self::TABLE);
                $insert->values($values);
                $add = $this->zdb->execute($insert);

                if ($add->count() > 0) {
                    if ($this->zdb->isPostgres()) {
                        $this->_id = $this->zdb->driver->getLastGeneratedValue(
                            PREFIX_DB . 'cotisations_id_seq'
                        );
                    } else {
                        $this->_id = $this->zdb->driver->getLastGeneratedValue();
                    }

                    // logging
                    $hist->add(
                        _T("Contribution added"),
                        Adherent::getSName($this->zdb, $this->_member)
                    );
                } else {
                    $hist->add(_T("Fail to add new contribution."));
                    throw new \Exception(
                        'An error occured inserting new contribution!'
                    );
                }
            } else {
                //we're editing an existing contribution
                $update = $this->zdb->update(self::TABLE);
                $update->set($values)->where(
                    self::PK . '=' . $this->_id
                );
                $edit = $this->zdb->execute($update);

                //edit == 0 does not mean there were an error, but that there
                //were nothing to change
                if ($edit->count() > 0) {
                    $hist->add(
                        _T("Contribution updated"),
                        Adherent::getSName($this->zdb, $this->_member)
                    );
                } elseif ($edit === false) {
                    throw new \Exception(
                        'An error occured updating contribution # ' . $this->_id . '!'
                    );
                }
            }
            //update deadline
            if ($this->isCotis()) {
                $deadline = $this->updateDeadline();
                if ($deadline !== true) {
                    //if something went wrong, we rollback transaction
                    throw new \Exception('An error occured updating member\'s deadline');
                }
            }
            $this->zdb->connection->commit();
            $this->_orig_amount = $this->_amount;
            return true;
        } catch (\Exception $e) {
            $this->zdb->connection->rollBack();
            Analog::log(
                'Something went wrong :\'( | ' . $e->getMessage() . "\n" .
                $e->getTraceAsString(),
                Analog::ERROR
            );
            return false;
        }
    }

    /**
     * Update member dead line
     *
     * @return boolean
     */
    private function updateDeadline()
    {
        try {
            $due_date = self::getDueDate($this->zdb, $this->_member);

            if ($due_date != '') {
                $date_fin_update = $due_date;
            } else {
                $date_fin_update = new Expression('NULL');
            }

            $update = $this->zdb->update(Adherent::TABLE);
            $update->set(
                array('date_echeance' => $date_fin_update)
            )->where(
                Adherent::PK . '=' . $this->_member
            );
            $this->zdb->execute($update);
            return true;
        } catch (\Exception $e) {
            Analog::log(
                'An error occured updating member ' . $this->_member .
                '\'s deadline |' .
                $e->getMessage(),
                Analog::ERROR
            );
            return false;
        }
    }

    /**
     * Remove contribution from database
     *
     * @param boolean $transaction Activate transaction mode (defaults to true)
     *
     * @return boolean
     */
    public function remove($transaction = true)
    {
        try {
            if ($transaction) {
                $this->zdb->connection->beginTransaction();
            }

            $delete = $this->zdb->delete(self::TABLE);
            $delete->where(self::PK . ' = ' . $this->_id);
            $del = $this->zdb->execute($delete);
            if ($del->count() > 0) {
                $this->updateDeadline();
            } else {
                throw new \RuntimeException(
                    'Contribution has not been removed!'
                );
            }
            if ($transaction) {
                $this->zdb->connection->commit();
            }
            return true;
        } catch (\Exception $e) {
            if ($transaction) {
                $this->zdb->connection->rollBack();
            }
            Analog::log(
                'An error occured trying to remove contribution #' .
                $this->_id . ' | ' . $e->getMessage(),
                Analog::ERROR
            );
            return false;
        }
    }

    /**
     * Get field label
     *
     * @param string $field Field name
     *
     * @return string
     */
    public function getFieldLabel($field)
    {
        $label = $this->_fields[$field]['label'];
        if ($this->isCotis() && $field == 'date_debut_cotis') {
            $label = $this->_fields[$field]['cotlabel'];
        }
        //replace "&nbsp;"
        $label = str_replace('&nbsp;', ' ', $label);
        //remove trailing ':' and then trim
        $label = trim(trim($label, ':'));
        return $label;
    }

    /**
     * Retrieve fields from database
     *
     * @param Db $zdb Database instance
     *
     * @return array
     */
    public static function getDbFields(Db $zdb)
    {
        $columns = $zdb->getColumns(self::TABLE);
        $fields = array();
        foreach ($columns as $col) {
            $fields[] = $col->getName();
        }
        return $fields;
    }

    /**
     * Get the relevant CSS class for current contribution
     *
     * @return string current contribution row class
     */
    public function getRowClass()
    {
        return ( $this->_end_date != $this->_begin_date && $this->_is_cotis) ?
            'cotis-normal' :
            'cotis-give';
    }

    /**
     * Retrieve member due date
     *
     * @param Db      $zdb       Database instance
     * @param integer $member_id Member identifier
     *
     * @return date
     */
    public static function getDueDate(Db $zdb, $member_id)
    {
        try {
            $select = $zdb->select(self::TABLE, 'c');
            $select->columns(
                array(
                    'max_date' => new Expression('MAX(date_fin_cotis)')
                )
            )->join(
                array('ct' => PREFIX_DB . ContributionsTypes::TABLE),
                'c.' . ContributionsTypes::PK . '=ct.' . ContributionsTypes::PK,
                array()
            )->where(
                Adherent::PK . ' = ' . $member_id
            )->where(
                array('cotis_extension' => new Expression('true'))
            );

            $results = $zdb->execute($select);
            $result = $results->current();
            $due_date = $result->max_date;

            //avoid bad dates in postgres and bad mysql return from zenddb
            if ($due_date == '0001-01-01 BC' || $due_date == '1901-01-01') {
                $due_date = '';
            }
            return $due_date;
        } catch (\Exception $e) {
            Analog::log(
                'An error occured trying to retrieve member\'s due date',
                Analog::ERROR
            );
            return false;
        }
    }

    /**
     * Detach a contribution from a transaction
     *
     * @param Db    $zdb        Database instance
     * @param Login $login      Login instance
     * @param int   $trans_id   Transaction identifier
     * @param int   $contrib_id Contribution identifier
     *
     * @return boolean
     */
    public static function unsetTransactionPart(Db $zdb, Login $login, $trans_id, $contrib_id)
    {
        try {
            //first, we check if contribution is part of transaction
            $c = new Contribution($zdb, $login, (int)$contrib_id);
            if ($c->isTransactionPartOf($trans_id)) {
                $update = $zdb->update(self::TABLE);
                $update->set(
                    array(Transaction::PK => null)
                )->where(
                    self::PK . ' = ' . $contrib_id
                );
                $zdb->execute($update);
                return true;
            } else {
                Analog::log(
                    'Contribution #' . $contrib_id .
                    ' is not actually part of transaction #' . $trans_id,
                    Analog::WARNING
                );
                return false;
            }
        } catch (\Exception $e) {
            Analog::log(
                'Unable to detach contribution #' . $contrib_id .
                ' to transaction #' . $trans_id . ' | ' . $e->getMessage(),
                Analog::ERROR
            );
            return false;
        }
    }

    /**
     * Set a contribution as a transaction part
     *
     * @param Db  $zdb        Database instance
     * @param int $trans_id   Transaction identifier
     * @param int $contrib_id Contribution identifier
     *
     * @return boolean
     */
    public static function setTransactionPart(Db $zdb, $trans_id, $contrib_id)
    {
        try {
            $update = $zdb->update(self::TABLE);
            $update->set(
                array(Transaction::PK => $trans_id)
            )->where(self::PK . ' = ' . $contrib_id);

            $zdb->execute($update);
            return true;
        } catch (\Exception $e) {
            Analog::log(
                'Unable to attach contribution #' . $contrib_id .
                ' to transaction #' . $trans_id . ' | ' . $e->getMessage(),
                Analog::ERROR
            );
            return false;
        }
    }

    /**
     * Is current contribution a cotisation
     *
     * @return boolean
     */
    public function isCotis()
    {
        return $this->_is_cotis;
    }

    /**
     * Is current contribution part of specified transaction
     *
     * @param int $id Transaction identifier
     *
     * @return boolean
     */
    public function isTransactionPartOf($id)
    {
        if ($this->isTransactionPart()) {
            return $id == $this->_transaction->id;
        } else {
            return false;
        }
    }

    /**
     * Is current contribution part of transaction
     *
     * @return boolean
     */
    public function isTransactionPart()
    {
        return $this->_transaction != null;
    }

    /**
     * Execute post contribution script
     *
     * @param ExternalScript $es     External script to execute
     * @param array          $extra  Extra informations on contribution
     *                               Defaults to null
     * @param array          $pextra Extra information on payment
     *                               Defaults to null
     *
     * @return mixed Script return value on success, values and script output on fail
     */
    public function executePostScript(
        ExternalScript $es,
        $extra = null,
        $pextra = null
    ) {
        global $preferences;

        $payment = array(
            'type'  => $this->getPaymentType()
        );

        if ($pextra !== null && is_array($pextra)) {
            $payment = array_merge($payment, $pextra);
        }

        if (!file_exists(GALETTE_CACHE_DIR . '/pdf_contribs')) {
            @mkdir(GALETTE_CACHE_DIR . '/pdf_contribs');
        }

        $voucher_path = null;
        if ($this->_id !== null) {
            $voucher = new PdfContribution($this, $this->zdb, $preferences);
            $voucher->store(GALETTE_CACHE_DIR . '/pdf_contribs');
            $voucher_path = $voucher->getPath();
        }

        $contrib = array(
            'date'      => $this->_date,
            'type'      => $this->getRawType(),
            'amount'    => $this->amount,
            'voucher'   => $voucher_path,
            'category'  => array(
                'id'    => $this->type->id,
                'label' => $this->type->libelle
            ),
            'payment'   => $payment
        );

        if ($this->_member !== null) {
            $m = new Adherent($this->zdb, (int)$this->_member);
            $member = array(
                'name'          => $m->sfullname,
                'email'         => $m->email,
                'organization'  => ($m->isCompany() ? 1 : 0),
                'status'        => array(
                    'id'    => $m->status,
                    'label' => $m->sstatus
                ),
                'country'       => $m->country
            );

            if ($m->isCompany()) {
                $member['organization_name'] = $m->company_name;
            }

            $contrib['member'] = $member;
        }

        if ($extra !== null && is_array($extra)) {
            $contrib = array_merge($contrib, $extra);
        }

        $res = $es->send($contrib);

        if ($res !== true) {
            Analog::log(
                'An error occured calling post contribution ' .
                "script:\n" . $es->getOutput(),
                Analog::ERROR
            );
            $res = _T("Contribution informations") . "\n";
            $res .= print_r($contrib, true);
            $res .= "\n\n" . _T("Script output") . "\n";
            $res .= $es->getOutput();
        }

        return $res;
    }
    /**
     * Get raw contribution type
     *
     * @return string
     */
    public function getRawType()
    {
        if ($this->isCotis()) {
            return 'membership';
        } else {
            return 'donation';
        }
    }

    /**
     * Get contribution type label
     *
     * @return string
     */
    public function getTypeLabel()
    {
        if ($this->isCotis()) {
            return _T("Membership");
        } else {
            return _T("Donation");
        }
    }

    /**
     * Get payent type label
     *
     * @return string
     */
    public function getPaymentType()
    {
        if ($this->_payment_type === null) {
            return '-';
        }

        switch ($this->payment_type) {
            case Contribution::PAYMENT_CASH:
                return 'cash';
                break;
            case Contribution::PAYMENT_CREDITCARD:
                return 'credit_card';
                break;
            case Contribution::PAYMENT_CHECK:
                return 'check';
                break;
            case Contribution::PAYMENT_TRANSFER:
                return 'transfer';
                break;
            case Contribution::PAYMENT_PAYPAL:
                return 'paypal';
                break;
            case Contribution::PAYMENT_OTHER:
                return 'other';
                break;
            default:
                Analog::log(
                    __METHOD__ . ' Unknonw payment type ' . $this->payment_type,
                    Analog::ERROR
                );
                throw new \RuntimeException(
                    'Unknonw payment type ' . $this->payment_type
                );
        }
    }

    /**
     * Global getter method
     *
     * @param string $name name of the property we want to retrive
     *
     * @return false|object the called property
     */
    public function __get($name)
    {

        $forbidden = array('is_cotis');
        $virtuals = array('duration', 'spayment_type', 'model', 'raw_date',
            'raw_begin_date', 'raw_end_date'
        );

        $rname = '_' . $name;

        if (in_array($name, $forbidden)) {
            Analog::log(
                "Call to __get for '$name' is forbidden!",
                Analog::WARNING
            );

            switch ($name) {
                case 'is_cotis':
                    return $this->isCotis();
                    break;
                default:
                    throw new \RuntimeException("Call to __get for '$name' is forbidden!");
            }
        } elseif (property_exists($this, $rname)
            || in_array($name, $virtuals)
        ) {
            switch ($name) {
                case 'raw_date':
                case 'raw_begin_date':
                case 'raw_end_date':
                    $rname = '_' . substr($name, 4);
                    if ($this->$rname != '') {
                        try {
                            $d = new \DateTime($this->$rname);
                            return $d;
                        } catch (\Exception $e) {
                            //oops, we've got a bad date :/
                            Analog::log(
                                'Bad date (' . $this->$rname . ') | ' .
                                $e->getMessage(),
                                Analog::INFO
                            );
                            throw $e;
                        }
                    }
                    break;
                case 'date':
                case 'begin_date':
                case 'end_date':
                    if ($this->$rname != '') {
                        try {
                            $d = new \DateTime($this->$rname);
                            return $d->format(__("Y-m-d"));
                        } catch (\Exception $e) {
                            //oops, we've got a bad date :/
                            Analog::log(
                                'Bad date (' . $this->$rname . ') | ' .
                                $e->getMessage(),
                                Analog::INFO
                            );
                            return $this->$rname;
                        }
                    }
                    break;
                case 'duration':
                    if ($this->_is_cotis) {
                        $date_end = new \DateTime($this->_end_date);
                        $date_start = new \DateTime($this->_begin_date);
                        $diff = $date_end->diff($date_start);
                        return $diff->format('%y') * 12 + $diff->format('%m');
                    } else {
                        return '';
                    }
                    break;
                case 'spayment_type':
                    if ($this->_payment_type === null) {
                        return '-';
                    }
                    switch ($this->_payment_type) {
                        case self::PAYMENT_OTHER:
                            return _T("Other");
                            break;
                        case self::PAYMENT_CASH:
                            return _T("Cash");
                            break;
                        case self::PAYMENT_CREDITCARD:
                            return _T("Credit card");
                            break;
                        case self::PAYMENT_CHECK:
                            return _T("Check");
                            break;
                        case self::PAYMENT_TRANSFER:
                            return _T("Transfer");
                            break;
                        case self::PAYMENT_PAYPAL:
                            return _T("Paypal");
                            break;
                        default:
                            Analog::log(
                                'Unknown payment type ' . $this->_payment_type,
                                Analog::WARNING
                            );
                            return '-';
                            break;
                    }
                    break;
                case 'model':
                    if ($this->_is_cotis === null) {
                        return null;
                    }
                    return ($this->isCotis()) ?
                        PdfModel::INVOICE_MODEL :
                        PdfModel::RECEIPT_MODEL;
                    break;
                default:
                    return $this->$rname;
                    break;
            }
        } else {
            Analog::log(
                "Unknown property '$rname'",
                Analog::WARNING
            );
            return null;
        }
    }

    /**
     * Global setter method
     *
     * @param string $name  name of the property we want to assign a value to
     * @param object $value a relevant value for the property
     *
     * @return void
     */
    public function __set($name, $value)
    {
        $forbidden = array('fields', 'is_cotis', 'end_date');

        if (!in_array($name, $forbidden)) {
            $rname = '_' . $name;
            switch ($name) {
                case 'transaction':
                    if (is_int($value)) {
                        $this->$rname = new Transaction($this->zdb, $this->login, $value);
                    } else {
                        Analog::log(
                            'Trying to set a transaction from an id that is not an integer.',
                            Analog::WARNING
                        );
                    }
                    break;
                case 'type':
                    if (is_int($value)) {
                        //set type
                        $this->$rname = new ContributionsTypes($this->zdb, $value);
                        //set is_cotis according to type
                        if ($this->$rname->extension == 1) {
                            $this->_is_cotis = true;
                        } else {
                            $this->_is_cotis = false;
                        }
                    } else {
                        Analog::log(
                            'Trying to set a type from an id that is not an integer.',
                            Analog::WARNING
                        );
                    }
                    break;
                case 'begin_date':
                    try {
                        $d = \DateTime::createFromFormat(__("Y-m-d"), $value);
                        if ($d === false) {
                            throw new \Exception('Incorrect format');
                        }
                        $this->_begin_date = $d->format('Y-m-d');
                    } catch (\Exception $e) {
                        Analog::log(
                            'Wrong date format. field: ' . $name .
                            ', value: ' . $value . ', expected fmt: ' .
                            __("Y-m-d") . ' | ' . $e->getMessage(),
                            Analog::INFO
                        );
                        $this->errors[] = str_replace(
                            array(
                                '%date_format',
                                '%field'
                            ),
                            array(
                                __("Y-m-d"),
                                $this->_fields['date_debut_cotis']['label']
                            ),
                            _T("- Wrong date format (%date_format) for %field!")
                        );
                    }
                    break;
                case 'amount':
                    if (is_numeric($value) && $value > 0) {
                        $this->$rname = $value;
                    } else {
                        Analog::log(
                            'Trying to set an amount with a non numeric value, ' .
                            'or with a zero value',
                            Analog::WARNING
                        );
                    }
                    break;
                case 'member':
                    if (is_int($value)) {
                        //set type
                        $this->$rname = $value;
                    }
                    break;
                case 'payment_type':
                    if ($value == self::PAYMENT_OTHER
                        || $value == self::PAYMENT_CASH
                        || $value == self::PAYMENT_CREDITCARD
                        || $value == self::PAYMENT_CHECK
                        || $value == self::PAYMENT_TRANSFER
                        || $value == self::PAYMENT_PAYPAL
                    ) {
                        $this->_payment_type = $value;
                    } else {
                        Analog::log(
                            'Unknown payment type ' . $value,
                            Analog::WARNING
                        );
                    }
                    break;
                default:
                    Analog::log(
                        '[' . __CLASS__ . ']: Trying to set an unknown property (' .
                        $name . ')',
                        Analog::WARNING
                    );
                    break;
            }
        }
    }
}<|MERGE_RESOLUTION|>--- conflicted
+++ resolved
@@ -380,57 +380,10 @@
                                 );
                             }
                         }
-<<<<<<< HEAD
-                    }
-                    break;
-                case Adherent::PK:
-                    if ( $value != '' ) {
-                        $this->_member = $value;
-                    }
-                    break;
-                case ContributionsTypes::PK:
-                    if ( $value != '' ) {
-                        $this->type = (int)$value;
-                    }
-                    break;
-                case 'montant_cotis':
-                    $this->_amount = $value;
-                    $value = strtr($value, ',', '.');
-                    if ( !is_numeric($value) ) {
-                        $errors[] = _T("- The amount must be an integer!");
-                    }
-                    break;
-                case 'type_paiement_cotis':
-                    if ( $value == self::PAYMENT_OTHER
-                        || $value == self::PAYMENT_CASH
-                        || $value == self::PAYMENT_CREDITCARD
-                        || $value == self::PAYMENT_CHECK
-                        || $value == self::PAYMENT_TRANSFER
-                        || $value == self::PAYMENT_PAYPAL
-                    ) {
-                        $this->_payment_type = $value;
-                    } else {
-                        $errors[] = _T("- Unknown payment type");
-                    }
-                    break;
-                case 'info_cotis':
-                    $this->_info = $value;
-                    break;
-                case Transaction::PK:
-                    if ( $value != '' ) {
-                        $this->_transaction = new Transaction((int)$value);
-                    }
-                    break;
-                case 'duree_mois_cotis':
-                    if ( $value != '' ) {
-                        if ( !is_numeric($value) || $value<=0 ) {
-                            $errors[] = _T("- The duration must be a positive integer!");
-=======
                         break;
                     case Adherent::PK:
                         if ($value != '') {
                             $this->_member = $value;
->>>>>>> 611f0d8f
                         }
                         break;
                     case ContributionsTypes::PK:
@@ -564,15 +517,9 @@
                 $select->where(self::PK . ' != ' . $this->id);
             }
 
-<<<<<<< HEAD
-            $results = $zdb->execute($select);
-            $result = $results->current();
-            if ( $result ) {
-=======
             $results = $this->zdb->execute($select);
             if ($results->count() > 0) {
                 $result = $results->current();
->>>>>>> 611f0d8f
                 $d = new \DateTime($result->date_debut_cotis);
 
                 return _T("- Membership period overlaps period starting at ") .
