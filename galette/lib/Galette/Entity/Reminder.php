<?php

/* vim: set expandtab tabstop=4 shiftwidth=4 softtabstop=4: */

/**
 * Reminders
 *
 * PHP version 5
 *
 * Copyright © 2013-2014 The Galette Team
 *
 * This file is part of Galette (http://galette.tuxfamily.org).
 *
 * Galette is free software: you can redistribute it and/or modify
 * it under the terms of the GNU General Public License as published by
 * the Free Software Foundation, either version 3 of the License, or
 * (at your option) any later version.
 *
 * Galette is distributed in the hope that it will be useful,
 * but WITHOUT ANY WARRANTY; without even the implied warranty of
 * MERCHANTABILITY or FITNESS FOR A PARTICULAR PURPOSE.  See the
 *  GNU General Public License for more details.
 *
 * You should have received a copy of the GNU General Public License
 * along with Galette. If not, see <http://www.gnu.org/licenses/>.
 *
 * @category  Entity
 * @package   Galette
 *
 * @author    Johan Cwiklinski <johan@x-tnd.be>
 * @copyright 2013-2014 The Galette Team
 * @license   http://www.gnu.org/licenses/gpl-3.0.html GPL License 3.0 or (at your option) any later version
 * @version   SVN: $Id$
 * @link      http://galette.tuxfamily.org
 * @since     Available since 0.7.5dev - 2013-02-11
 */

namespace Galette\Entity;

use Analog\Analog;
use Zend\Db\Sql\Expression;
use \Galette\Core\GaletteMail;

/**
 * Reminders
 *
 * @category  Entity
 * @name      Reminder
 * @package   Galette
 * @author    Johan Cwiklinski <johan@x-tnd.be>
 * @copyright 2009-2014 The Galette Team
 * @license   http://www.gnu.org/licenses/gpl-3.0.html GPL License 3.0 or (at your option) any later version
 * @link      http://galette.tuxfamily.org
 * @since     Available since 0.7.5dev - 2013-02-11
 */

class Reminder
{
    const TABLE = 'reminders';
    const PK = 'reminder_id';

    private $id;
    private $type;
    private $dest;
    private $date;
    private $success;
    private $nomail;
    private $comment;
    private $replaces;
    private $msg;

    const IMPENDING = 1;
    const LATE = 2;

    /**
     * Main constructor
     *
     * @param mixed $args Arguments
     */
    public function __construct($args = null)
    {
        if ($args !== null) {
            if (is_int($args)) {
                $this->load($args);
            } elseif (is_object($args)) {
                $this->loadFromRs($args);
            } else {
                Analog::log(
                    __METHOD__ . ': unknonw arg',
                    Analog::WARNING
                );
            }
        }
    }

    /**
     * Load a reminder from its id
     *
     * @param int $id Identifier
     *
     * @return void
     */
    private function load($id)
    {
        global $zdb;
        try {
            $select = $zdb->select(self::TABLE);
            $select->limit(1)
                ->where(self::PK . ' = ' . $id);

            $results = $zdb->execute($select);
            $this->loadFromRs($results->current());
        } catch (\Exception $e) {
            Analog::log(
                'An error occured loading reminder #' . $id . "Message:\n" .
                $e->getMessage(),
                Analog::ERROR
            );
        }
    }

    /**
     * Load reminder from a db ResultSet
     *
     * @param ResultSet $rs ResultSet
     *
     * @return void
     */
    private function loadFromRs($rs)
    {
        global $zdb;

        try {
            $pk = self::PK;
            $this->id = $rs->$pk;
            $this->type = $rs->reminder_type;
            $this->dest = new Adherent($zdb, (int)$rs->reminder_dest);
            $this->date = $rs->reminder_date;
            $this->success = $rs->reminder_success;
            $this->nomail = $rs->reminder_nomail;
            $this->comment = $rs->reminder_comment;
        } catch (\Exception $e) {
            Analog::log(
                __METHOD__ . ': incorrect ResultSet. Error: ' .$e->getMessage(),
                Analog::ERROR
            );
            Analog::log(
                print_r($rs, true),
                Analog::INFO
            );
        }
    }

    /**
     * Store reminder in database and history
     *
     * @param Db $zdb Database instance
     *
     * @return boolean
     */
    private function store($zdb)
    {
        $now = new \DateTime();
        $data = array(
            'reminder_type'     => $this->type,
            'reminder_dest'     => $this->dest->id,
            'reminder_date'     => $now->format('Y-m-d'),
<<<<<<< HEAD
            'reminder_success'  => ($this->success) ? true : 'false',
            'reminder_nomail'   => ($this->nomail) ? true : 'false'
=======
            'reminder_success'  => ($this->_success) ?
                true :
                ($this->zdb->isPostgres() ? 'false' : 0),
            'reminder_nomail'   => ($this->_nomail) ?
                true :
                ($this->zdb->isPostgres() ? 'false' : 0)
>>>>>>> 8bf155d8
        );
        try {
            $insert = $zdb->insert(self::TABLE);
            $insert->values($data);

            $add = $zdb->execute($insert);
            if (!$add->count() > 0) {
                Analog::log('Reminder not stored!', Analog::ERROR);
                return false;
            }
            return true;
        } catch (\Exception $e) {
            Analog::log(
                'An error occured storing reminder: ' . $e->getMessage() .
                "\n" . print_r($data, true),
                Analog::ERROR
            );
            return false;
        }
    }

    /**
     * Was reminder sent successfully?
     *
     * @return boolean
     */
    public function isSuccess()
    {
        return $this->success;
    }

    /**
     * Did member had a mail when reminder was sent?
     *
     * @return boolean
     */
    public function hasMail()
    {
        return !$this->nomail;
    }

    /**
     * Send the reminder
     *
     * @param Texts   $texts Text object
     * @param History $hist  History
     * @param Db      $zdb   Database instance
     *
     * @return boolean
     */
    public function send($texts, $hist, $zdb)
    {
        $type_name = 'late';
        if ($this->type === self::IMPENDING) {
            $type_name = 'impending';
        }

        if ($this->hasMail()) {
            $texts->setReplaces($this->replaces);

            $texts->getTexts(
                $type_name . 'duedate',
                $this->dest->language
            );

            $mail = new GaletteMail();
            $mail->setSubject($texts->getSubject());
            $mail->setRecipients(
                array(
                    $this->dest->email => $this->dest->sname
                )
            );
            $mail->setMessage($texts->getBody());
            $sent = $mail->send();

            $details = str_replace(
                array(
                    '%name',
                    '%mail',
                    '%days'
                ),
                array(
                    $this->dest->sname,
                    $this->dest->email,
                    $this->dest->days_remaining
                ),
                _T("%name <%mail> (%days days)")
            );

            if ($sent == GaletteMail::MAIL_SENT) {
                $this->success = true;
                $msg = '';
                if ($type_name == 'late') {
                    $msg = _T("Sent reminder mail for late membership");
                } else {
                    $msg = _T("Sent reminder mail for impending membership");
                }
                $this->msg = $details;
                $hist->add($msg, $details);
            } else {
                $this->success = false;
                if ($type_name == 'late') {
                    $msg = _T("A problem happened while sending late membership mail");
                } else {
                    $msg = _T("A problem happened while sending impending membership mail");
                }
                $this->msg = $details;
                $hist->add($str, $details);
            }
        } else {
            $this->success = false;
            $this->nomail = true;
            $str = str_replace(
                '%membership',
                $type_name,
                _T("Unable to send %membership reminder (no mail address).")
            );
            $details = str_replace(
                array(
                    '%name',
                    '%id',
                    '%days'
                ),
                array(
                    $this->dest->sname,
                    $this->dest->id,
                    $this->dest->days_remaining
                ),
                _T("%name (#%id - %days days)")
            );
            $hist->add($str, $details);
            $this->msg = $this->dest->sname;
        }
        //store reminder in database
        $this->store($zdb);
        return $this->success;
    }

    /**
     * Retrieve message
     *
     * @return string
     */
    public function getMessage()
    {
        return $this->msg;
    }

    /**
     * Getter
     *
     * @param string $name Property name
     *
     * @return mixed
     */
    public function __get($name)
    {
        switch ($name) {
            case 'member_id':
                return $this->dest->id;
                break;
            default:
                Analog::log(
                    'Unable to get Reminder property ' . $name,
                    Analog::WARNING
                );
                break;
        }
    }

    /**
     * Setter
     *
     * @param string $name  Property name
     * @param mixed  $value Property value
     *
     * @return void
     */
    public function __set($name, $value)
    {
        switch ($name) {
            case 'type':
                if ($value === self::IMPENDING
                    || $value === self::LATE
                ) {
                    $this->type = $value;
                } else {
                    throw new \UnexpectedValueException(
                        'Unknown type!'
                    );
                }
                break;
            case 'dest':
                if ($this->type !== null && $value instanceof Adherent) {
                    $this->dest = $value;
                    $this->replaces['login_adh'] = $value->login;
                    $this->replaces['name_adh'] = custom_html_entity_decode($value->sname);
                    $this->replaces['firstname_adh'] = custom_html_entity_decode($value->surname);
                    $this->replaces['lastname_adh'] = custom_html_entity_decode($value->name);
                    if ($value->email != '') {
                        $this->nomail = false;
                    }
                    if ($this->type === self::LATE) {
                        $this->replaces['days_expired'] = $value->days_remaining *-1;
                    }
                    if ($this->type === self::IMPENDING) {
                        $this->replaces['days_remaining'] = $value->days_remaining;
                    }
                } else {
                    if (!$value instanceof Adherent) {
                        throw new \UnexpectedValueException(
                            'Please provide a member object.'
                        );
                    } else {
                        throw new \UnderflowException(
                            'Please set reminder type first.'
                        );
                    }
                }
                break;
            default:
                Analog::log(
                    'Unable to set property ' .$name,
                    Analog::WARNING
                );
                break;
        }
    }
}<|MERGE_RESOLUTION|>--- conflicted
+++ resolved
@@ -165,17 +165,12 @@
             'reminder_type'     => $this->type,
             'reminder_dest'     => $this->dest->id,
             'reminder_date'     => $now->format('Y-m-d'),
-<<<<<<< HEAD
-            'reminder_success'  => ($this->success) ? true : 'false',
-            'reminder_nomail'   => ($this->nomail) ? true : 'false'
-=======
             'reminder_success'  => ($this->_success) ?
                 true :
                 ($this->zdb->isPostgres() ? 'false' : 0),
             'reminder_nomail'   => ($this->_nomail) ?
                 true :
                 ($this->zdb->isPostgres() ? 'false' : 0)
->>>>>>> 8bf155d8
         );
         try {
             $insert = $zdb->insert(self::TABLE);
