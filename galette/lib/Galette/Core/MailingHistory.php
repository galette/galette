--- conflicted
+++ resolved
@@ -437,13 +437,9 @@
                 'mailing_body' => $this->message,
                 'mailing_date' => $this->date,
                 'mailing_recipients' => serialize($_recipients),
-<<<<<<< HEAD
-                'mailing_sent' => ($this->sent) ? true : 'false'
-=======
                 'mailing_sent' => ($this->_sent) ?
                     true :
                     ($this->zdb->isPostgres() ? 'false' : 0)
->>>>>>> 8bf155d8
             );
 
             $update = $this->zdb->update(self::TABLE);
@@ -488,13 +484,9 @@
                 'mailing_body' => $this->message,
                 'mailing_date' => $this->date,
                 'mailing_recipients' => serialize($_recipients),
-<<<<<<< HEAD
-                'mailing_sent' => ($this->sent) ? true : 'false'
-=======
                 'mailing_sent' => ($this->_sent) ?
                     true :
                     ($this->zdb->isPostgres() ? 'false' : 0)
->>>>>>> 8bf155d8
             );
 
             $insert = $this->zdb->insert(self::TABLE);
