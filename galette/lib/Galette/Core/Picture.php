--- conflicted
+++ resolved
@@ -198,13 +198,8 @@
             $select = $this->getCheckFileQuery();
             $results = $zdb->execute($select);
             $pic = $results->current();
-<<<<<<< HEAD
-            //what's $pic if no result?
-            if ( $pic ) {
-=======
 
             if ($pic) {
->>>>>>> 611f0d8f
                 // we must regenerate the picture file
                 $file_wo_ext = $this->store_path . $this->id;
                 file_put_contents(
