--- conflicted
+++ resolved
@@ -291,11 +291,7 @@
     }
 
     /**
-<<<<<<< HEAD
-     * Get image file content
-=======
      * Get image file contents in stdOut
->>>>>>> 462ca84a
      *
      * @return void
      */
