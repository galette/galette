<?php

/**
 * Copyright © 2003-2024 The Galette Team
 *
 * This file is part of Galette (https://galette.eu).
 *
 * Galette is free software: you can redistribute it and/or modify
 * it under the terms of the GNU General Public License as published by
 * the Free Software Foundation, either version 3 of the License, or
 * (at your option) any later version.
 *
 * Galette is distributed in the hope that it will be useful,
 * but WITHOUT ANY WARRANTY; without even the implied warranty of
 * MERCHANTABILITY or FITNESS FOR A PARTICULAR PURPOSE.  See the
 *  GNU General Public License for more details.
 *
 * You should have received a copy of the GNU General Public License
 * along with Galette. If not, see <http://www.gnu.org/licenses/>.
 */

declare(strict_types=1);

namespace Galette\Features;

use Galette\Core\Db;
use Galette\Core\Login;
use Galette\Core\Logo;
use Galette\Core\Preferences;
use Galette\DynamicFields\Choice;
use Galette\DynamicFields\Separator;
use Galette\Entity\Adherent;
use Galette\Entity\Contribution;
use Galette\Entity\PdfModel;
use Galette\Entity\Reminder;
use Galette\Entity\Texts;
use Galette\Repository\DynamicFieldsSet;
use Galette\DynamicFields\DynamicField;
use Analog\Analog;
use NumberFormatter;
use PHPMailer\PHPMailer\PHPMailer;
use Slim\Routing\RouteParser;
use DI\Attribute\Inject;

/**
 * Replacements feature
 *
 * @author Johan Cwiklinski <johan@x-tnd.be>
 */

trait Replacements
{
<<<<<<< HEAD
    private $patterns = [];
    private $replaces = [];
    private $dynamic_patterns = [];
=======
    /** @var array<string,array<string,string>> */
    private array $patterns = [];
    /** @var array<string,?string> */
    private array $replaces = [];
    /** @var array<string,array<string,string>> */
    private array $dynamic_patterns = [];
>>>>>>> 462ca84a
    private ?PHPMailer $mail = null;

    #[Inject("zdb")]
    protected Db $zdb;

    #[Inject("login")]
    protected Login $login;

    #[Inject("preferences")]
    protected Preferences $preferences;

    protected RouteParser $routeparser;

    /**
     * Get dynamic patterns
     *
     * @param string  $form_name Dynamic form name
     * @param boolean $legacy    Whether to load legacy patterns
     *
     * @return array<string,array<string,string>>
     */
    public function getDynamicPatterns(string $form_name, bool $legacy = true): array
    {
        $fields = new DynamicFieldsSet($this->zdb, $this->login);
        $dynamic_fields = $fields->getList($form_name);

        $dynamic_patterns = [];
        foreach ($dynamic_fields as $dynamic_field) {
            //no pattern for separators
            if ($dynamic_field instanceof  Separator) {
                continue;
            }
            $key = strtoupper('DYNFIELD_' . $dynamic_field->getId() . '_' . $form_name);
            $capabilities = [
                'LABEL',
                ''
            ];
            if (!($this instanceof Texts) && ($legacy === true || $dynamic_field instanceof Choice)) {
                $capabilities[] = 'INPUT';
            }
            foreach ($capabilities as $capability) {
                $skey = sprintf('%s_%s', $capability, $key);
                switch ($capability) {
                    case 'LABEL':
                        $title = _T('Label for dynamic field "%s"');
                        break;
                    case 'INPUT':
                        $title = _T('Form entry for dynamic field "%s"');
                        break;
                    case '':
                    case 'VALUE':
                    default:
                        $skey = $key;
                        $title = _T('Value for dynamic field "%s"');
                        break;
                }
                $dynamic_patterns[strtolower($skey)] = [
                    'title' => sprintf(
                        $title,
                        $dynamic_field->getName()
                    ),
                    'pattern'   => sprintf('/{%s}/', $skey)
                ];
            }
        }

        $this->dynamic_patterns[$form_name] = $dynamic_patterns;
        return $this->dynamic_patterns[$form_name];
    }

    /**
     * Set patterns
     *
     * @param array<string,array<string,string>> $patterns Patterns to add
     *
     * @return self
     */
    protected function setPatterns(array $patterns): self
    {
        $toset = [];
        foreach ($patterns as $key => $info) {
            $toset[$key] = $info['pattern'];
        }

        $this->patterns = array_merge(
            $this->patterns,
            $toset
        );

        return $this;
    }

    /**
     * Set replacements
     *
     * @param array<string,?string> $replaces Replacements to add
     *
     * @return void
     */
    public function setReplacements(array $replaces): void
    {
        $this->replaces = array_merge(
            $this->replaces,
            $replaces
        );
    }

    /**
     * Get main patterns
     *
     * @return array<string,array<string,string>>
     */
    protected function getMainPatterns(): array
    {
        return [
            'asso_name'             => [
                'title' => _T('Your organisation name'),
                'pattern'   => '/{ASSO_NAME}/'
            ],
            'asso_slogan'           => [
                'title'     => _T('Your organisation slogan'),
                'pattern'   => '/{ASSO_SLOGAN}/'
            ],
            'asso_address'          => [
                'title'     => _T('Your organisation address'),
                'pattern'   => '/{ASSO_ADDRESS}/',
            ],
            'asso_address_multi'    => [
                'title'     => sprintf('%s (%s)', _T('Your organisation address'), _T('with break lines')),
                'pattern'   => '/{ASSO_ADDRESS_MULTI}/',
            ],
            'asso_website'          => [
                'title'     => _T('Your organisation website'),
                'pattern'   => '/{ASSO_WEBSITE}/',
            ],
            'asso_logo'             => [
                'title'     => _T('Your organisation logo'),
                'pattern'          => '/{ASSO_LOGO}/',
            ],
            'asso_print_logo'             => [
                'title'     => _T('Your organisation logo (print specific)'),
                'pattern'          => '/{ASSO_PRINT_LOGO}/',
            ],
            'date_now'              => [
                //TRANS: see https://www.php.net/manual/datetime.format.php
                'title'     => _T('Current date (Y-m-d)'),
                'pattern'   => '/{DATE_NOW}/'
            ],
            'login_uri'             => [
                'title'     => _T("Galette's login URI"),
                'pattern'   => '/{LOGIN_URI}/'
            ],
            'asso_footer' => [
                'title'     => trim(trim(_T("Footer text:"), ':')),
                'pattern'   => '/{ASSO_FOOTER}/'
            ]
        ];
    }

    /**
     * Get patterns for a member
     *
     * @param boolean $legacy Whether to load legacy patterns
     *
     * @return array<string,array<string,string>>
     */
    protected function getMemberPatterns(bool $legacy = true): array
    {
        $dynamic_patterns = $this->getDynamicPatterns('adh', $legacy);
        $m_patterns = [
            'adh_title'         => [
                'title'     => _('Title'),
                'pattern'   => '/{TITLE_ADH}/',
            ],
            'adh_id'            =>  [
                'title'     => _T("Member's ID"),
                'pattern'   => '/{ID_ADH}/',
            ],
            'adh_num'            =>  [
                'title'     => _T("Member number"),
                'pattern'   => '/{NUM_ADH}/',
            ],
            'adh_name'          =>  [
                'title'     => _T("Name"),
                'pattern'    => '/{NAME_ADH}/',
            ],
            'adh_last_name'     =>  [
                'title'     => _T('Last name'),
                'pattern'   => '/{LAST_NAME_ADH}/',
            ],
            'adh_first_name'    =>  [
                'title'     => _T('First name'),
                'pattern'   => '/{FIRST_NAME_ADH}/',
            ],
            'adh_nickname'      =>  [
                'title'     => _T('Nickname'),
                'pattern'   => '/{NICKNAME_ADH}/',
            ],
            'adh_gender'        =>  [
                'title'     => _T('Gender'),
                'pattern'   => '/{GENDER_ADH}/',
            ],
            'adh_birth_date'    =>  [
                'title'     => _T('Birth date'),
                'pattern'   => '/{ADH_BIRTH_DATE}/',
            ],
            'adh_birth_place'   =>  [
                'title'     => _T('Birth place'),
                'pattern'   => '/{ADH_BIRTH_PLACE}/',
            ],
            'adh_profession'    =>  [
                'title'     => _T('Profession'),
                'pattern'   => '/{PROFESSION_ADH}/',
            ],
            'adh_company'       => [
                'title'     => _T("Company name"),
                'pattern'   => '/{COMPANY_ADH}/',
            ],
            'adh_address'       =>  [
                'title'     => _T("Address"),
                'pattern'   => '/{ADDRESS_ADH}/',
            ],
            'adh_address_multi'    => [
                'title'     => sprintf('%s (%s)', _T('Address'), _T('with break lines')),
                'pattern'   => '/{ADDRESS_ADH_MULTI}/',
            ],
            'adh_zip'           =>  [
                'title'     => _T("Zipcode"),
                'pattern'   => '/{ZIP_ADH}/',
            ],
            'adh_town'          =>  [
                'title'     => _T("Town"),
                'pattern'   => '/{TOWN_ADH}/',
            ],
            'adh_country'       =>  [
                'title'     => _T('Country'),
                'pattern'   => '/{COUNTRY_ADH}/',
            ],
            'adh_phone'         =>  [
                'title'     => _T('Phone'),
                'pattern'   => '/{PHONE_ADH}/',
            ],
            'adh_mobile'        =>  [
                'title'     => _T('GSM'),
                'pattern'   => '/{MOBILE_ADH}/',
            ],
            'adh_email'         =>  [
                'title'     => _T('Email'),
                'pattern'   => '/{EMAIL_ADH}/',
            ],
            'adh_login'         =>  [
                'title'     => _T('Login'),
                'pattern'   => '/{LOGIN_ADH}/',
            ],
            'adh_main_group'    =>  [
                'title'     => _T("Member's main group"),
                'pattern'   => '/{GROUP_ADH}/',
            ],
            'adh_groups'        =>  [
                'title'     => _T("Member's groups (as list)"),
                'pattern'   => '/{GROUPS_ADH}/'
            ],
            'adh_dues'          => [
                'title'     => _T('Member state of dues'),
                'pattern'   => '/{ADH_DUES}/'
            ],
            'days_remaining'    => [
                'title'     => _T('Membership remaining days'),
                'pattern'   => '/{DAYS_REMAINING}/',
            ],
            'days_expired'      => [
                'title'     => _T('Membership expired since'),
                'pattern'   => '/{DAYS_EXPIRED}/',
            ]
        ];

        if ($legacy === true) {
            $m_patterns += [
                '_adh_company' => [
                    'title'     => _T("Company name"),
                    'pattern'   => '/{COMPANY_NAME_ADH}/',
                ],
                '_adh_last_name'     =>  [
                    'title'     => _T('Last name'),
                    'pattern'   => '/{LASTNAME_ADH}/',
                ],
                '_adh_first_name'    =>  [
                    'title'     => _T('First name'),
                    'pattern'   => '/{FIRSTNAME_ADH}/',
                ],
                '_adh_login'         =>  [
                    'title'     => _T('Login'),
                    'pattern'   => '/{LOGIN}/',
                ],
                '_adh_email'         =>  [
                    'title'     => _T('Email'),
                    'pattern'   => '/{MAIL_ADH}/',
                ],
            ];
        }

        return $m_patterns + $dynamic_patterns;
    }

    /**
     * Get patterns for a contribution
     *
     * @param boolean $legacy Whether to load legacy patterns
     *
     * @return array<string,array<string,string>>
     */
    protected function getContributionPatterns(bool $legacy = true): array
    {
        $dynamic_patterns = $this->getDynamicPatterns('contrib', $legacy);

        $c_patterns = [
            'contrib_label'     => [
                'title'     => _T('Contribution label'),
                'pattern'   => '/{CONTRIB_LABEL}/',
            ],
            'contrib_amount'    => [
                'title'     => _T('Amount'),
                'pattern'   => '/{CONTRIB_AMOUNT}/',
            ],
            'contrib_amount_letters' => [
                'title'     => _T('Amount (in letters)'),
                'pattern'   => '/{CONTRIB_AMOUNT_LETTERS}/',
            ],
            'contrib_date'      => [
                'title'     => _T('Full date'),
                'pattern'   => '/{CONTRIB_DATE}/',
            ],
            'contrib_year'      => [
                'title'     => _T('Contribution year'),
                'pattern'   => '/{CONTRIB_YEAR}/',
            ],
            'contrib_comment'   => [
                'title'     => _T('Comment'),
                'pattern'   => '/{CONTRIB_COMMENT}/',
            ],
            'contrib_bdate'     => [
                'title'     => _T('Begin date'),
                'pattern'   => '/{CONTRIB_BEGIN_DATE}/',
            ],
            'contrib_edate'     => [
                'title'     => _T('End date'),
                'pattern'   => '/{CONTRIB_END_DATE}/',
            ],
            'contrib_id'        => [
                'title'     => _T('Contribution id'),
                'pattern'   => '/{CONTRIB_ID}/',
            ],
            'contrib_payment'   => [
                'title'     => _T('Payment type'),
                'pattern'   => '/{CONTRIB_PAYMENT_TYPE}/'
            ],
            'contrib_info'      => [
                'title'     => _T('Contribution information'),
                'pattern'   => '/{CONTRIB_INFO}/'
            ]
        ];

        if ($legacy === true) {
            foreach ($c_patterns as $key => $pattern) {
                $nkey = '_' . $key;
                $pattern['pattern'] = str_replace(
                    'CONTRIB_',
                    'CONTRIBUTION_',
                    $pattern['pattern']
                );
                $c_patterns[$nkey] = $pattern;
            }

            $c_patterns['__contrib_label'] = [
                'title'     => $c_patterns['contrib_label']['title'],
                'pattern'   => '/{CONTRIB_TYPE}/'
            ];
        }

        //handle DEADLINE alias
        $c_patterns['deadline'] = [
            'title'     => $c_patterns['contrib_edate']['title'],
            'pattern'   => '/{DEADLINE}/'
        ];

        return $c_patterns + $dynamic_patterns;
    }

    /**
     * Set mail instance
     *
     * @param PHPMailer $mail PHPMailer instance
     *
     * @return self
     */
    public function setMail(PHPMailer $mail): self
    {
        $this->mail = $mail;
        return $this;
    }

    /**
     * Set main replacements
     *
     * @return self
     */
    public function setMain(): self
    {
        $address = $this->preferences->getPostalAddress();
        $address_multi = preg_replace("/\n/", "<br>", $address);

        $website = '';
        if ($this->preferences->pref_website !== '') {
            $website = '<a href="' . $this->preferences->pref_website . '">' .
                $this->preferences->pref_website . '</a>';
        }

        $logo = new Logo();
        if ($this->mail !== null) {
            $logo_content = $this->preferences->getURL() . $this->routeparser->urlFor('logo');
        } else {
            $logo_content = '@' . base64_encode(file_get_contents($logo->getPath()));
        }
        $logo_elt = sprintf(
            '<img src="%1$s" width="%2$s" height="%3$s" alt="" />',
            $logo_content,
<<<<<<< HEAD
=======
            $logo->getOptimalWidth(),
            $logo->getOptimalHeight()
        );

        $print_logo = new Logo();
        if ($this->mail !== null) {
            $print_logo_content = $this->preferences->getURL() . $this->routeparser->urlFor('printLogo');
        } else {
            $print_logo_content = '@' . base64_encode(file_get_contents($print_logo->getPath()));
        }
        $print_logo_elt = sprintf(
            '<img src="%1$s" width="%2$s" height="%3$s" alt="" />',
            $print_logo_content,
>>>>>>> 462ca84a
            $logo->getOptimalWidth(),
            $logo->getOptimalHeight()
        );

        $this->setReplacements(
            array(
                'asso_name'          => $this->preferences->pref_nom,
                'asso_slogan'        => $this->preferences->pref_slogan,
                'asso_address'       => $address,
                'asso_address_multi' => $address_multi,
                'asso_website'       => $website,
                'asso_logo'          => $logo_elt,
                'asso_print_logo'    => $print_logo_elt,
                //TRANS: see https://www.php.net/manual/datetime.format.php
                'date_now'           => date(_T('Y-m-d')),
                'login_uri'          => $this->preferences->getURL() . $this->routeparser->urlFor('login'),
                'asso_footer'        => $this->preferences->pref_footer
            )
        );

        return $this;
    }

    /**
     * Set contribution and proceed related replacements
     *
     * @return self
     */
    public function setNoContribution(): self
    {
        global $login;

        $c_replacements = [
            'contrib_label'     => null,
            'contrib_amount'    => null,
            'contrib_amount_letters' => null,
            'contrib_date'      => null,
            'contrib_year'      => null,
            'contrib_comment'   => null,
            'contrib_bdate'     => null,
            'contrib_edate'     => null,
            'contrib_id'        => null,
            'contrib_payment'   => null,
            'contrib_info'      => null
        ];

        foreach ($c_replacements as $key => $replacement) {
            $nkey = '_' . $key;
            $c_replacements[$nkey] = $replacement;
        }
        $c_replacements['__contrib_label'] = $c_replacements['contrib_label'];

        //handle DEADLINE alias
        $c_replacements['deadline'] = null;

        $this->setReplacements($c_replacements);

        /** the list of all dynamic fields */
        $fields = new DynamicFieldsSet($this->zdb, $login);
        $dynamic_fields = $fields->getList('contrib');
        $this->setDynamicFields('contrib', $dynamic_fields, null);

        return $this;
    }

    /**
     * Set contribution and proceed related replacements
     *
     * @param Contribution $contrib Contribution
     *
     * @return self
     */
    public function setContribution(Contribution $contrib): self
    {
        global $login, $i18n;

        $formatter = new NumberFormatter($i18n->getID(), NumberFormatter::SPELLOUT);

        $c_replacements = [
            'contrib_label'     => $contrib->type->libelle,
            'contrib_amount'    => $contrib->amount,
            'contrib_amount_letters' => $formatter->format($contrib->amount),
            'contrib_date'      => $contrib->date,
            'contrib_year'      => $contrib->raw_date->format('Y'),
            'contrib_comment'   => $contrib->info,
            'contrib_bdate'     => $contrib->begin_date,
            'contrib_edate'     => $contrib->end_date,
            'contrib_id'        => $contrib->id,
            'contrib_payment'   => $contrib->getPaymentType(),
            'contrib_info'      => $contrib->info
        ];

        foreach ($c_replacements as $key => $replacement) {
            $nkey = '_' . $key;
            $c_replacements[$nkey] = $replacement;
        }
        $c_replacements['__contrib_label'] = $c_replacements['contrib_label'];

        //handle DEADLINE alias
        $c_replacements['deadline'] = $c_replacements['contrib_edate'];

        $this->setReplacements($c_replacements);

        /** the list of all dynamic fields */
        $fields = new DynamicFieldsSet($this->zdb, $login);
        $dynamic_fields = $fields->getList('contrib');
        $this->setDynamicFields('contrib', $dynamic_fields, $contrib);

        return $this;
    }

    /**
     * Set member and proceed related replacements
     *
     * @param Adherent $member Member
     *
     * @return self
     */
    public function setMember(Adherent $member): self
    {
        global $login;

        $address = $member->getAddress();
        $address_multi = preg_replace("/\n/", "<br>", $address);

        if ($member->isMan()) {
            $gender = _T("Man");
        } elseif ($member->isWoman()) {
            $gender = _T("Woman");
        } else {
            $gender = _T("Unspecified");
        }

        $member_groups = $member->groups;
        $main_group = _T("None");
        $group_list = _T("None");
        if (is_array($member_groups) && count($member_groups) > 0) {
            $main_group = $member_groups[0]->getName();
            $group_list = '<ul>';
            foreach ($member_groups as $group) {
                $group_list .= '<li>' . $group->getName() . '</li>';
            }
            $group_list .= '</ul>';
        }

        $this->setReplacements(
            array(
                'adh_title'         => $member->stitle,
                'adh_id'            => $member->id,
                'adh_num'           => $member->number,
                'adh_name'          => $member->sfullname,
                'adh_last_name'     => $member->name,
                'adh_first_name'    => $member->surname,
                'adh_nickname'      => $member->nickname,
                'adh_gender'        => $gender,
                'adh_birth_date'    => $member->birthdate,
                'adh_birth_place'   => $member->birth_place,
                'adh_profession'    => $member->job,
                'adh_company'       => $member->company_name,
                'adh_address'       => $address,
                'adh_address_multi' => $address_multi,
                'adh_zip'           => $member->getZipcode(),
                'adh_town'          => $member->getTown(),
                'adh_country'       => $member->getCountry(),
                'adh_phone'         => $member->phone,
                'adh_mobile'        => $member->gsm,
                //always take current member email, to be sure.
                'adh_email'         => $member->email,
                'adh_login'         => $member->login,
                'adh_main_group'    => $main_group,
                'adh_groups'        => $group_list,
                'adh_dues'          => $member->getDues(),
                'days_remaining'    => $member->days_remaining,
                'days_expired'      => (int)$member->days_remaining + 1,
                //Handle COMPANY_NAME_ADH... https://bugs.galette.eu/issues/1530
                '_adh_company'      => $member->company_name,
                //Handle old names for variables ... https://bugs.galette.eu/issues/1393
                '_adh_last_name'    => $member->name,
                '_adh_first_name'   => $member->surname,
                '_adh_login'        => $member->login,
                '_adh_email'        => $member->email
            )
        );

        /** the list of all dynamic fields */
        $fields = new DynamicFieldsSet($this->zdb, $login);
        $dynamic_fields = $fields->getList('adh');
        $this->setDynamicFields('adh', $dynamic_fields, $member);

        return $this;
    }

    /**
     * Set dynamic fields and proceed related replacements
     *
     * @param string                  $form_name      Form name
     * @param array<string|int,mixed> $dynamic_fields Dynamic fields
     * @param ?object                 $object         Related object (Adherent, Contribution, ...)
     *
     * @return self
     */
    public function setDynamicFields(string $form_name, array $dynamic_fields, ?object $object): self
    {
        $uform_name = strtoupper($form_name);

        $dynamic_patterns = $this->getDynamicPatterns($form_name);
        foreach ($dynamic_patterns as $dynamic_pattern) {
            $pattern = trim($dynamic_pattern['pattern'], '/');
            $key   = strtolower(rtrim(ltrim($pattern, '{'), '}'));
            $value = '';

            if (preg_match("/^{LABEL_DYNFIELD_([0-9]+)_$uform_name}$/", $pattern, $match)) {
                /** dynamic field label */
                $field_id = $match[1];
                $value    = $dynamic_fields[$field_id]->getName();
            }
            if (preg_match("/^{(INPUT_|VALUE_)?DYNFIELD_([0-9]+)_$uform_name}$/", $pattern, $match)) {
                /** dynamic field value */
                $capacity = trim($match[1], '_');
                $field_id    = (int)$match[2];
                $field_name  = $dynamic_fields[$field_id]->getName();
                $field_type  = $dynamic_fields[$field_id]->getType();
                $field_values = [];
                if ($object !== null) {
                    $all_values = $object->getDynamicFields()->getValues($field_id);
                    foreach ($all_values as $field_value) {
                        $field_values[$field_value['field_val']] = $field_value['text_val'] ?? $field_value['field_val'];
                    }
                } else {
                    $field_values = [];
                }

                switch ($field_type) {
                    case DynamicField::CHOICE:
                        $choice_values = $dynamic_fields[$field_id]->getValues();
                        if ($capacity == 'INPUT') {
                            foreach ($choice_values as $choice_idx => $choice_value) {
                                $value .= '<input type="radio" class="box" name="' . $field_name . '" value="' . $field_id . '"';
                                if (isset($field_values[$choice_idx])) {
                                    $value .= ' checked="checked"';
                                }
                                $value .= ' disabled="disabled">' . $choice_value . '&nbsp;';
                            }
                        } else {
                            foreach ($field_values as $field_value) {
                                $value .= $field_value;
                            }
                        }
                        break;
                    case DynamicField::BOOLEAN:
                        foreach ($field_values as $field_value) {
                            $value .= ($field_value ? _T("Yes") : _T("No"));
                        }
                        break;
                    case DynamicField::FILE:
                        $pos = 0;
                        foreach ($field_values as $field_value) {
                            if (empty($field_value)) {
                                continue;
                            }
                            $spattern = (($this instanceof Texts) ?
                                '%3$s (%1$s%2$s)' :
                                '<a href="%1$s%2$s">%3$s</a>'
                            );
                            $value .= sprintf(
                                $spattern,
                                $this->preferences->getURL(),
                                $this->routeparser->urlFor(
                                    'getDynamicFile',
                                    [
                                        'form_name' => $form_name,
                                        'id' => $object->id,
                                        'fid' => $field_id,
                                        'pos' => ++$pos,
                                        'name' => $field_value
                                    ]
                                ),
                                $field_value
                            );
                        }
                        break;
                    case DynamicField::TEXT:
                    case DynamicField::LINE:
                    case DynamicField::DATE:
                        $value .= implode('<br/>', $field_values);
                        break;
                }
            }

            $this->setReplacements(array($key => $value));
            Analog::log("adding dynamic replacement $key => $value", Analog::DEBUG);
        }

        return $this;
    }

    /**
     * Build legend array
     *
     * @return array<string,array<string,string>>
     */
    public function getLegend(): array
    {
        $legend = [];

        $legend['main'] = [
            'title'     => _T('Main information'),
            'patterns'  => $this->getMainPatterns()
        ];

        $legend['member'] = [
            'title'     => _T('Member information'),
            'patterns'  => $this->getMemberPatterns(false)
        ];

        return $legend;
    }

    /**
     * Get configured replacements
     *
     * @return array<string,string>
     */
    public function getReplacements(): array
    {
        return $this->replaces;
    }

    /**
     * Set Db dependency
     *
     * @param Db $db Db instance
     *
     * @return self
     */
    public function setDb(Db $db): self
    {
        $this->zdb = $db;
        return $this;
    }

    /**
     * Set Login dependency
     *
     * @param Login $login Login instance
     *
     * @return self
     */
    public function setLogin(Login $login): self
    {
        $this->login = $login;
        return $this;
    }

    /**
     * Set Preferences dependency
     *
     * @param Preferences $preferences Preferences instance
     *
     * @return self
     */
    public function setPreferences(Preferences $preferences): self
    {
        $this->preferences = $preferences;
        return $this;
    }

    /**
     * Set RouteParser dependency
     *
     * @param RouteParser $routeparser RouteParser instance
     *
     * @return self
     */
    public function setRouteparser(RouteParser $routeparser): self
    {
        $this->routeparser = $routeparser;
        return $this;
    }

    /**
     * Proceed replacement on given entry
     *
     * @param string $source Source string
     *
     * @return string
     */
    protected function proceedReplacements(string $source): string
    {
        //handle translations
        $callback = static function ($matches) {
            return _T($matches[1]);
        };
        $replaced = preg_replace_callback(
            '/_T\("([^\"]+)"\)/',
            $callback,
            $source
        );

        //order matters
        ksort($this->patterns, SORT_NATURAL);
        ksort($this->replaces, SORT_NATURAL);

        if (array_keys($this->patterns) !== array_keys($this->replaces)) {
            throw new \RuntimeException('Patterns and replacements does not match!');
        }

        //handle replacements
        $replaced = preg_replace(
            $this->patterns,
            $this->replaces,
            $replaced
        );

        //handle translations with replacements
        $repl_callback = static function ($matches) {
            return str_replace(
                $matches[1],
                $matches[2],
                $matches[3]
            );
        };
        $replaced = preg_replace_callback(
            '/str_replace\(\'([^,]+)\', ?\'([^,]+)\', ?\'(.*)\'\)/',
            $repl_callback,
            $replaced
        );

        return trim($replaced);
    }

    /**
     * Get patterns
     *
     * @return array<string,array<string,string>>
     */
    public function getPatterns(): array
    {
        return $this->patterns;
    }
}<|MERGE_RESOLUTION|>--- conflicted
+++ resolved
@@ -50,18 +50,12 @@
 
 trait Replacements
 {
-<<<<<<< HEAD
-    private $patterns = [];
-    private $replaces = [];
-    private $dynamic_patterns = [];
-=======
     /** @var array<string,array<string,string>> */
     private array $patterns = [];
     /** @var array<string,?string> */
     private array $replaces = [];
     /** @var array<string,array<string,string>> */
     private array $dynamic_patterns = [];
->>>>>>> 462ca84a
     private ?PHPMailer $mail = null;
 
     #[Inject("zdb")]
@@ -488,8 +482,6 @@
         $logo_elt = sprintf(
             '<img src="%1$s" width="%2$s" height="%3$s" alt="" />',
             $logo_content,
-<<<<<<< HEAD
-=======
             $logo->getOptimalWidth(),
             $logo->getOptimalHeight()
         );
@@ -503,7 +495,6 @@
         $print_logo_elt = sprintf(
             '<img src="%1$s" width="%2$s" height="%3$s" alt="" />',
             $print_logo_content,
->>>>>>> 462ca84a
             $logo->getOptimalWidth(),
             $logo->getOptimalHeight()
         );
