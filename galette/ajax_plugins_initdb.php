--- conflicted
+++ resolved
@@ -184,11 +184,7 @@
     }
     // begin : copyright (2002) the phpbb group (support@phpbb.com)
     // load in the sql parser
-<<<<<<< HEAD
-    include GALETTE_ROOT . 'install/sql_parse.php';
-=======
-    include 'includes/sql_parse.php';
->>>>>>> 5179183a
+    include GALETTE_ROOT . 'includes/sql_parse.php';
     if ( $step == 'u3' ) {
         $update_scripts = Db::getUpdateScripts(
             $plugin['root'],
