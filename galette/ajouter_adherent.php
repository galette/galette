<?php

/* vim: set expandtab tabstop=4 shiftwidth=4 softtabstop=4: */

/**
 * Add a new member or modify existing one
 *
 * PHP version 5
 *
 * Copyright © 2004-2012 The Galette Team
 *
 * This file is part of Galette (http://galette.tuxfamily.org).
 *
 * Galette is free software: you can redistribute it and/or modify
 * it under the terms of the GNU General Public License as published by
 * the Free Software Foundation, either version 3 of the License, or
 * (at your option) any later version.
 *
 * Galette is distributed in the hope that it will be useful,
 * but WITHOUT ANY WARRANTY; without even the implied warranty of
 * MERCHANTABILITY or FITNESS FOR A PARTICULAR PURPOSE.  See the
 *  GNU General Public License for more details.
 *
 * You should have received a copy of the GNU General Public License
 * along with Galette. If not, see <http://www.gnu.org/licenses/>.
 *
 * @category  Main
 * @package   Galette
 *
 * @author    Frédéric Jacquot <unknown@unknwown.com>
 * @author    Johan Cwiklinski <johan@x-tnd.be>
 * @copyright 2004-2012 The Galette Team
 * @license   http://www.gnu.org/licenses/gpl-3.0.html GPL License 3.0 or (at your option) any later version
 * @version   SVN: $Id$
 * @link      http://galette.tuxfamily.org
 * @since     Available since 0.62
 */

/** @ignore */
require_once 'includes/galette.inc.php';

if ( !$login->isLogged() ) {
    header('location: index.php');
    die();
}

require_once 'includes/dynamic_fields.inc.php';

$member = new Galette\Entity\Adherent();

// new or edit
$adherent['id_adh'] = '';
if ( $login->isAdmin() || $login->isStaff() ) {
    $adherent['id_adh'] = get_numeric_form_value('id_adh', '');
    $id = get_numeric_form_value('id_adh', '');
    if ( $id ) {
        $member->load($adherent['id_adh']);
    }

    // disable some fields
    if ( $login->isAdmin() ) {
        $disabled = $member->adm_edit_disabled_fields;
    } else {
        $disabled = $member->adm_edit_disabled_fields + $member->staff_edit_disabled_fields;
    }

    if ( $preferences->pref_mail_method == Galette\Core\GaletteMail::METHOD_DISABLED ) {
        $disabled['send_mail'] = 'disabled="disabled"';
    }
} else {
    $member->load($login->id);
    $adherent['id_adh'] = $login->id;
    // disable some fields
    $disabled  = $member->disabled_fields + $member->edit_disabled_fields;
}

// flagging required fields
$requires = new Galette\Entity\Required();
$required = $requires->getRequired();

// password required if we create a new member
if ( $member->id == '' ) {
    $required['mdp_adh'] = 1;
} else {
    unset($required['mdp_adh']);
}

// flagging required fields invisible to members
if ( $login->isAdmin() || $login->isStaff() ) {
    $required['activite_adh'] = 1;
    $required['id_statut'] = 1;
}

$real_requireds = array_diff(array_keys($required), array_keys($disabled));

// Validation
if ( isset($_POST[array_shift($real_requireds)]) ) {
    $adherent['dyn'] = extract_posted_dynamic_fields($_POST, $disabled);
    $valid = $member->check($_POST, $required, $disabled);
    if ( $valid === true ) {
        //all goes well, we can proceed

        $new = false;
        if ( $member->id == '' ) {
            $new = true;
        }
        $store = $member->store();
        if ( $store === true ) {
            //member has been stored :)
            if ( $new ) {
                $success_detected[] = _T("New member has been successfully added.");
                //Send email to admin if preference checked
                if ( $preferences->pref_mail_method > Galette\Core\GaletteMail::METHOD_DISABLED
                    && $preferences->pref_bool_mailadh
                ) {
                    $texts = new Galette\Entity\Texts(
                        array(
                            'name_adh'  => custom_html_entity_decode($member->sname),
                            'mail_adh'  => custom_html_entity_decode($member->email),
                            'login_adh' => custom_html_entity_decode($member->login)
                        )
                    );
                    $mtxt = $texts->getTexts('newadh', $preferences->pref_lang);

                    $mail = new Galette\Core\GaletteMail();
                    $mail->setSubject($texts->getSubject());
                    $mail->setRecipients(
                        array(
                            $preferences->pref_email_newadh => 'Galette admin'
                        )
                    );
                    $mail->setMessage($texts->getBody());
                    $sent = $mail->send();

                    if ( $sent == Galette\Core\GaletteMail::MAIL_SENT ) {
                        $hist->add(
                            str_replace(
                                '%s',
                                $member->sname . ' (' . $member->email . ')',
                                _T("New account mail sent to admin for '%s'.")
                            )
                        );
                    } else {
                        $str = str_replace(
                            '%s',
                            $member->sname . ' (' . $member->email . ')',
                            _T("A problem happened while sending email to admin for account '%s'.")
                        );
                        $hist->add($str);
                        $error_detected[] = $str;
                    }
                    unset ($texts);
                }
            } else {
                $success_detected[] = _T("Member account has been modified.");
            }

            // send mail to member
            if ( isset($_POST['mail_confirm']) && $_POST['mail_confirm'] == '1' ) {
                if ( $preferences->pref_mail_method > Galette\Core\GaletteMail::METHOD_DISABLED ) {
                    if ( $member->email == '' ) {
                        $error_detected[] = _T("- You can't send a confirmation by email if the member hasn't got an address!");
                    } else {
                        //send mail to member
                        // Get email text in database
                        $texts = new Galette\Entity\Texts(
                            array(
                                'name_adh'      => custom_html_entity_decode($member->sname),
                                'mail_adh'      => custom_html_entity_decode($member->email),
                                'login_adh'     => custom_html_entity_decode($member->login),
                                'password_adh'  => custom_html_entity_decode($_POST['mdp_adh'])
                            )
                        );
                        $mtxt = $texts->getTexts(
                            (($new) ? 'sub' : 'accountedited'),
                            $preferences->pref_lang
                        );

                        $mail = new Galette\Core\GaletteMail();
                        $mail->setSubject($texts->getSubject());
                        $mail->setRecipients(
                            array(
                                $member->email => $member->sname
                            )
                        );
                        $mail->setMessage($texts->getBody());
                        $sent = $mail->send();

                        if ( $sent == Galette\Core\GaletteMail::MAIL_SENT ) {
                            $msg = str_replace(
                                '%s',
                                $member->sname . ' (' . $member->email . ')',
                                ($new) ?
                                _T("New account mail sent to '%s'.") :
                                _T("Account modification mail sent to '%s'.")
                            );
                            $hist->add($msg);
                            $success_detected[] = $msg;
                        } else {
                            $str = str_replace(
                                '%s',
                                $member->sname . ' (' . $member->email . ')',
                                _T("A problem happened while sending account mail to '%s'")
                            );
                            $hist->add($str);
                            $error_detected[] = $str;
                        }
                    }
                } else if ( $preferences->pref_mail_method == Galette\Core\GaletteMail::METHOD_DISABLED) {
                    //if mail has been disabled in the preferences, we should not be here ; we do not throw an error, just a simple warning that will be show later
                    $msg = _T("You asked Galette to send a confirmation mail to the member, but mail has been disabled in the preferences.");
                    $warning_detected[] = $msg;
                    $_SESSION['galette'][PREFIX_DB . '_' . NAME_DB]['mail_warning'] = $msg;
                }
            }

            //store requested groups
<<<<<<< HEAD
            if ( isset($_POST['groups_adh']) ) {
                $add_groups = Groups::addMemberToGroups($member, $_POST['groups_adh']);
                if ( $add_groups === true ) {
                    if ( isset ($_POST['groups_adh']) ) {
                        $log->log(
                            'Member .' . $member->sname . ' has been added to groups ' .
                            print_r($_POST['groups_adh'], true),
                            PEAR_LOG_INFO
                        );
                    } else {
                        $log->log(
                            'Member .' . $member->sname . ' has been detached of ' .
                            'his groups.',
                            PEAR_LOG_INFO
                        );
                    }
=======
            $add_groups = Galette\Repository\Groups::addMemberToGroups($member, $_POST['groups_adh']);
            if ( $add_groups === true ) {
                if ( isset ($_POST['groups_adh']) ) {
                    $log->log(
                        'Member .' . $member->sname . ' has been added to groups ' .
                        print_r($_POST['groups_adh'], true),
                        PEAR_LOG_INFO
                    );
>>>>>>> a0085c08
                } else {
                    $log->log(
                        'Member .' . $member->sname . ' has not been added to groups ' .
                        print_r($_POST['groups_adh'], true),
                        PEAR_LOG_ERR
                    );
                    $error_detected[] = _T("An error occured adding member to its groups.");
                }
            }
        } else {
            //something went wrong :'(
            $error_detected[] = _T("An error occured while storing the member.");
        }
    } else {
        //hum... there are errors :'(
        $error_detected = $valid;
    }

    if ( count($error_detected) == 0 ) {

        // picture upload
        if ( isset($_FILES['photo']) ) {
            if ( $_FILES['photo']['error'] === UPLOAD_ERR_OK ) {
                if ( $_FILES['photo']['tmp_name'] !='' ) {
                    if ( is_uploaded_file($_FILES['photo']['tmp_name']) ) {
                        $res = $member->picture->store($_FILES['photo']);
                        if ( $res < 0 ) {
                            $error_detected[] = $member->picture->getErrorMessage($res);
                        }
                    }
                }
            } else if ($_FILES['photo']['error'] !== UPLOAD_ERR_NO_FILE) {
                $log->log(
                    $member->picture->getPhpErrorMessage($_FILES['photo']['error']),
                    PEAR_LOG_WARNING
                );
                $error_detected[] = $member->picture->getPhpErrorMessage(
                    $_FILES['photo']['error']
                );
            }
        }

        if ( isset($_POST['del_photo']) ) {
            if ( !$member->picture->delete($member->id) ) {
                $error_detected[] = _T("Delete failed");
            }
        }

        // dynamic fields
        set_all_dynamic_fields('adh', $member->id, $adherent['dyn']);
    }

    if ( count($error_detected) == 0 ) {
        $_SESSION['galette'][PREFIX_DB . '_' . NAME_DB]['account_success'] = serialize($success_detected);
        if ( !isset($_POST['id_adh']) ) {
            header(
                'location: ajouter_contribution.php?id_adh=' . $member->id
            );
        } elseif ( count($error_detected) == 0 ) {
            header('location: voir_adherent.php?id_adh=' . $member->id);
        }
    }
} else {
    $adherent['dyn'] = get_dynamic_fields('adh', $member->id, false);
}

// - declare dynamic fields for display
$disabled['dyn'] = array();
if ( !isset($adherent['dyn']) ) {
    $adherent['dyn'] = array();
}

$dynamic_fields = prepare_dynamic_fields_for_display(
    'adh',
    $adherent['dyn'],
    $disabled['dyn'],
    1
);
// template variable declaration
//"Member Profile"
    $title = _T("Member Profile");
if ( $member->id != '' ) {
    $title .= ' (' . _T("modification") . ')';
} else {
    $title .= ' (' . _T("creation") . ')';
}

$tpl->assign('require_dialog', true);
$tpl->assign('page_title', $title);
$tpl->assign('required', $required);
$tpl->assign('disabled', $disabled);
$tpl->assign('member', $member);
$tpl->assign('data', $adherent);
$tpl->assign('self_adh', false);
$tpl->assign('dynamic_fields', $dynamic_fields);
$tpl->assign('error_detected', $error_detected);
if ( isset($_SESSION['galette'][PREFIX_DB . '_' . NAME_DB]['mail_warning']) ) {
    //warning will be showed here, no need to keep it longer into session
    unset($_SESSION['galette'][PREFIX_DB . '_' . NAME_DB]['mail_warning']);
}
$tpl->assign('warning_detected', $warning_detected);
$tpl->assign('languages', $i18n->getList());
$tpl->assign('require_calendar', true);
// pseudo random int
$tpl->assign('time', time());
// genre
$tpl->assign('radio_titres', Galette\Entity\Politeness::getList());

//Status
$statuts = Galette\Entity\Status::getList();
$tpl->assign('statuts', $statuts);

//Groups
$groups = new Galette\Repository\Groups();
$groups_list = $groups->getList();
$tpl->assign('groups', $groups_list);

// page generation
$content = $tpl->fetch('member.tpl');
$tpl->assign('content', $content);
$tpl->display('page.tpl');
?><|MERGE_RESOLUTION|>--- conflicted
+++ resolved
@@ -215,9 +215,8 @@
             }
 
             //store requested groups
-<<<<<<< HEAD
             if ( isset($_POST['groups_adh']) ) {
-                $add_groups = Groups::addMemberToGroups($member, $_POST['groups_adh']);
+                $add_groups = Galette\Repository\Groups::addMemberToGroups($member, $_POST['groups_adh']);
                 if ( $add_groups === true ) {
                     if ( isset ($_POST['groups_adh']) ) {
                         $log->log(
@@ -232,16 +231,6 @@
                             PEAR_LOG_INFO
                         );
                     }
-=======
-            $add_groups = Galette\Repository\Groups::addMemberToGroups($member, $_POST['groups_adh']);
-            if ( $add_groups === true ) {
-                if ( isset ($_POST['groups_adh']) ) {
-                    $log->log(
-                        'Member .' . $member->sname . ' has been added to groups ' .
-                        print_r($_POST['groups_adh'], true),
-                        PEAR_LOG_INFO
-                    );
->>>>>>> a0085c08
                 } else {
                     $log->log(
                         'Member .' . $member->sname . ' has not been added to groups ' .
