--- conflicted
+++ resolved
@@ -87,11 +87,7 @@
 //we start a php session
 session_start();
 
-<<<<<<< HEAD
 define('GALETTE_VERSION', 'v0.7.2-dev');
-=======
-define('GALETTE_VERSION', 'v0.7.1.7');
->>>>>>> cbfc3c4a
 define('GALETTE_COMPAT_VERSION', '0.7.1');
 define('GALETTE_DB_VERSION', '0.701');
 define('GALETTE_MODE', 'PROD'); //DEV or PROD
@@ -267,5 +263,4 @@
         die();
     }
 }
-
 ?>