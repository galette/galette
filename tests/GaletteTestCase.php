<?php

/**
 * Copyright © 2003-2024 The Galette Team
 *
 * This file is part of Galette (https://galette.eu).
 *
 * Galette is free software: you can redistribute it and/or modify
 * it under the terms of the GNU General Public License as published by
 * the Free Software Foundation, either version 3 of the License, or
 * (at your option) any later version.
 *
 * Galette is distributed in the hope that it will be useful,
 * but WITHOUT ANY WARRANTY; without even the implied warranty of
 * MERCHANTABILITY or FITNESS FOR A PARTICULAR PURPOSE.  See the
 *  GNU General Public License for more details.
 *
 * You should have received a copy of the GNU General Public License
 * along with Galette. If not, see <http://www.gnu.org/licenses/>.
 */

declare(strict_types=1);

namespace Galette;

use PHPUnit\Framework\TestCase;

/**
 * Galette tests case main class
 *
 * @author Johan Cwiklinski <johan@x-tnd.be>
 */
abstract class GaletteTestCase extends TestCase
{
    protected \Galette\Core\Db $zdb;
    protected array $members_fields;
    protected array $members_fields_cats;
    protected \Galette\Core\I18n $i18n;
    protected \Galette\Core\Preferences $preferences;
    protected \RKA\Session $session;
    protected \Galette\Core\Login $login;
    protected \Galette\Core\History $history;
    protected string $logger_storage = '';

    protected \Galette\Entity\Adherent $adh;
    protected \Galette\Entity\Contribution $contrib;
    protected array $adh_ids = [];
    protected array $contrib_ids = [];
    /** @var array<string,array<string,array<int,string>> */
    protected array $flash_data;
    protected \Slim\Flash\Messages $flash;
    protected \DI\Container $container;
    protected int $seed;
    protected array $expected_mysql_warnings = [];

    /**
     * Set up tests
     *
     * @return void
     */
    public function setUp(): void
    {
        $flash_data = [];
        $this->flash_data = &$flash_data;
        $this->flash = new \Slim\Flash\Messages($flash_data);

        $gapp =  new \Galette\Core\SlimApp();
        $app = $gapp->getApp();
        $plugins = new \Galette\Core\Plugins();
        require GALETTE_BASE_PATH . '/includes/dependencies.php';
        /** @var \DI\Container $container */
        $container = $app->getContainer();
        $_SERVER['HTTP_HOST'] = '';

        $container->set('flash', $this->flash);
        $container->set(\Slim\Flash\Messages::class, $this->flash);

        $app->addRoutingMiddleware();

        $this->container = $container;

        $this->zdb = $container->get('zdb');
        $this->i18n = $container->get('i18n');
        $this->login = $container->get('login');
        $this->preferences = $container->get('preferences');
        $this->history = $container->get('history');
        $this->members_fields = $container->get('members_fields');
        $this->members_fields_cats = $container->get('members_fields_cats');
        $this->session = $container->get('session');

        global $zdb, $login, $hist, $i18n, $container, $galette_log_var; // globals :(
        $zdb = $this->zdb;
        $login = $this->login;
        $hist = $this->history;
        $i18n = $this->i18n;
        $container = $this->container;
        $galette_log_var = $this->logger_storage;

        $this->initPaymentTypes();
        $this->initStatus();
        $this->initContributionsTypes();
        $this->initModels();
        $this->initTitles();

        $authenticate = new \Galette\Middleware\Authenticate($container);

        require GALETTE_ROOT . 'includes/routes/main.routes.php';
        require GALETTE_ROOT . 'includes/routes/authentication.routes.php';
        require GALETTE_ROOT . 'includes/routes/management.routes.php';
        require GALETTE_ROOT . 'includes/routes/members.routes.php';
        require GALETTE_ROOT . 'includes/routes/groups.routes.php';
        require GALETTE_ROOT . 'includes/routes/contributions.routes.php';
        require GALETTE_ROOT . 'includes/routes/public_pages.routes.php';
        require GALETTE_ROOT . 'includes/routes/ajax.routes.php';
        require GALETTE_ROOT . 'includes/routes/plugins.routes.php';
    }

    /**
     * Tear down tests
     *
     * @return void
     */
    public function tearDown(): void
    {
        if (TYPE_DB === 'mysql') {
            $this->assertSame($this->expected_mysql_warnings, $this->zdb->getWarnings());
        }
        $this->cleanHistory();
    }

    /**
     * Loads member from a resultset
     *
     * @param integer $id Id
     *
     * @return void
     */
    protected function loadAdherent(int $id): void
    {
        $this->adh = new \Galette\Entity\Adherent($this->zdb, (int)$id);
        $this->adh->setDependencies(
            $this->preferences,
            $this->members_fields,
            $this->history
        );
    }

    /**
     * Get Faker data for one member
     *
     * @return array
     */
    protected function dataAdherentOne(): array
    {
        $bdate = new \DateTime(date('Y') . '-12-26');
        //member is expected to be 82 years old
        $years = 82;
        $now = new \DateTime();
        if ($now <= $bdate) {
            ++$years;
        }
        $bdate->sub(new \DateInterval('P' . $years . 'Y'));
        $data = [
            'nom_adh' => 'Durand',
            'prenom_adh' => 'René',
            'ville_adh' => 'Martel',
            'cp_adh' => '39 069',
            'adresse_adh' => '66, boulevard De Oliveira',
            'email_adh' => 'meunier.josephine' .  $this->seed . '@ledoux.com',
            'login_adh' => 'arthur.hamon' .  $this->seed,
            'mdp_adh' => 'J^B-()f',
            'mdp_adh2' => 'J^B-()f',
            'bool_admin_adh' => false,
            'bool_exempt_adh' => false,
            'bool_display_info' => true,
            'sexe_adh' => 0,
            'prof_adh' => 'Chef de fabrication',
            'titre_adh' => null,
            'ddn_adh' => $bdate->format('Y-m-d'),
            'lieu_naissance' => 'Gonzalez-sur-Meunier',
            'pseudo_adh' => 'ubertrand',
            'pays_adh' => 'Antarctique',
            'tel_adh' => '0439153432',
            'activite_adh' => true,
            'id_statut' => 9,
            'date_crea_adh' => '2020-06-10',
            'pref_lang' => 'en_US',
            'fingerprint' => 'FAKER' . $this->seed,
        ];
        return $data;
    }

    /**
     * Get Faker data for second member
     *
     * @return array
     */
    protected function dataAdherentTwo(): array
    {
        $bdate = new \DateTime(date('Y') . '-09-13');
        //member is expected to be 28 years old
        $years = 28;
        $now = new \DateTime();
        if ($now <= $bdate) {
            ++$years;
        }
        $bdate->sub(new \DateInterval('P' . $years . 'Y'));

        $data = [
            'nom_adh' => 'Hoarau',
            'prenom_adh' => 'Lucas',
            'ville_adh' => 'Reynaudnec',
            'cp_adh' => '63077',
            'adresse_adh' => '2, boulevard Legros',
            'email_adh' => 'phoarau' .  $this->seed . '@tele2.fr',
            'login_adh' => 'nathalie51' .  $this->seed,
            'mdp_adh' => 'T.u!IbKOi|06',
            'mdp_adh2' => 'T.u!IbKOi|06',
            'bool_admin_adh' => false,
            'bool_exempt_adh' => false,
            'bool_display_info' => false,
            'sexe_adh' => 1,
            'prof_adh' => 'Extraction',
            'titre_adh' => null,
            'ddn_adh' => $bdate->format('Y-m-d'),
            'lieu_naissance' => 'Fischer',
            'pseudo_adh' => 'vallet.camille',
            'pays_adh' => null,
            'tel_adh' => '05 59 53 59 43',
            'activite_adh' => true,
            'id_statut' => 9,
            'date_crea_adh' => '2019-05-20',
            'pref_lang' => 'ca',
            'fingerprint' => 'FAKER' . $this->seed,
            'societe_adh' => 'Philippe',
            'is_company' => true,
        ];
        return $data;
    }

    /**
     * Create member from data
     *
     * @param array $data Data to use to create member
     *
     * @return \Galette\Entity\Adherent
     */
    public function createMember(array $data): \Galette\Entity\Adherent
    {
        $this->adh = new \Galette\Entity\Adherent($this->zdb);
        $this->adh->setDependencies(
            $this->preferences,
            $this->members_fields,
            $this->history
        );

        $check = $this->adh->check($data, [], []);
        if (is_array($check)) {
            var_dump($check);
        }
        $this->assertTrue($check);

        $store = $this->adh->store();
        $this->assertTrue($store);

        return $this->adh;
    }

    /**
     * Check members expecteds
     *
     * @param \Galette\Entity\Adherent $adh           Member instance, if any
     * @param array                    $new_expecteds Changes on expected values
     *
     * @return void
     */
    protected function checkMemberOneExpected(\Galette\Entity\Adherent $adh = null, array $new_expecteds = []): void
    {
        if ($adh === null) {
            $adh = $this->adh;
        }

        $expecteds = [
            'nom_adh' => 'Durand',
            'prenom_adh' => 'René',
            'ville_adh' => 'Martel',
            'adresse_adh' => '66, boulevard De Oliveira',
            'email_adh' => 'meunier.josephine' .  $this->seed . '@ledoux.com',
            'login_adh' => 'arthur.hamon' .  $this->seed,
            'mdp_adh' => 'J^B-()f',
            'bool_admin_adh' => false,
            'bool_exempt_adh' => false,
            'bool_display_info' => true,
            'sexe_adh' => 0,
            'prof_adh' => 'Chef de fabrication',
            'titre_adh' => null,
            'ddn_adh' => 'NOT USED',
            'lieu_naissance' => 'Gonzalez-sur-Meunier',
            'pseudo_adh' => 'ubertrand',
            'cp_adh' => '39 069',
            'pays_adh' => 'Antarctique',
            'tel_adh' => '0439153432',
            'activite_adh' => true,
            'id_statut' => 9,
            'pref_lang' => 'en_US',
            'fingerprint' => 'FAKER95842354',
            'societe_adh' => ''
        ];
        $expecteds = array_merge($expecteds, $new_expecteds);

        foreach ($expecteds as $key => $value) {
            $property = $this->members_fields[$key]['propname'];
            switch ($key) {
                case 'bool_admin_adh':
                    $this->assertSame($value, $adh->isAdmin());
                    break;
                case 'bool_exempt_adh':
                    $this->assertSame($value, $adh->isDueFree());
                    break;
                case 'bool_display_info':
                    $this->assertSame($value, $adh->appearsInMembersList());
                    break;
                case 'activite_adh':
                    $this->assertSame($value, $adh->isActive());
                    break;
                case 'mdp_adh':
                    $pw_checked = password_verify($value, $adh->password);
                    $this->assertTrue($pw_checked);
                    break;
                case 'ddn_adh':
                    //rely on age, not on birthdate
                    $this->assertNotNull($adh->$property);
                    $this->assertSame(' (82 years old)', $adh->getAge());
                    break;
                default:
                    $this->assertSame(
                        $value,
                        $adh->$property,
                        "$property expected {$value} got {$adh->$property}"
                    );

                    break;
            }
        }

        $d = \DateTime::createFromFormat('Y-m-d', $expecteds['ddn_adh']);

        $this->assertFalse($adh->hasChildren());
        $this->assertFalse($adh->hasParent());
        $this->assertFalse($adh->hasPicture());

        $this->assertSame('No', $adh->sadmin);
        $this->assertSame('No', $adh->sdue_free);
        $this->assertSame('Yes', $adh->sappears_in_list);
        $this->assertSame('No', $adh->sstaff);
        $this->assertSame('Active', $adh->sactive);
        $this->assertNull($adh->stitle);
        $this->assertSame('Non-member', $adh->sstatus);
        $this->assertSame('DURAND René', $adh->sfullname);
        $this->assertSame('66, boulevard De Oliveira', $adh->saddress);
        $this->assertSame('DURAND René', $adh->sname);

        $this->assertSame($expecteds['adresse_adh'], $adh->getAddress());
        $this->assertSame($expecteds['cp_adh'], $adh->getZipcode());
        $this->assertSame($expecteds['ville_adh'], $adh->getTown());
        $this->assertSame($expecteds['pays_adh'], $adh->getCountry());

        $this->assertSame('DURAND René', $adh::getSName($this->zdb, $adh->id));
        $this->assertSame('active-account cotis-never', $adh->getRowClass());
    }

    /**
     * Check members expecteds
     *
     * @param \Galette\Entity\Adherent $adh           Member instance, if any
     * @param array                    $new_expecteds Changes on expected values
     *
     * @return void
     */
    protected function checkMemberTwoExpected(\Galette\Entity\Adherent $adh = null, array $new_expecteds = []): void
    {
        if ($adh === null) {
            $adh = $this->adh;
        }

        $expecteds = [
            'nom_adh' => 'Hoarau',
            'prenom_adh' => 'Lucas',
            'ville_adh' => 'Reynaudnec',
            'cp_adh' => '63077',
            'adresse_adh' => '2, boulevard Legros',
            'email_adh' => 'phoarau' .  $this->seed . '@tele2.fr',
            'login_adh' => 'nathalie51' .  $this->seed,
            'mdp_adh' => 'T.u!IbKOi|06',
            'bool_admin_adh' => false,
            'bool_exempt_adh' => false,
            'bool_display_info' => false,
            'sexe_adh' => 1,
            'prof_adh' => 'Extraction',
            'titre_adh' => null,
            'ddn_adh' => 'NOT USED',
            'lieu_naissance' => 'Fischer',
            'pseudo_adh' => 'vallet.camille',
            'pays_adh' => '',
            'tel_adh' => '05 59 53 59 43',
            'activite_adh' => true,
            'id_statut' => 9,
            'pref_lang' => 'ca',
            'fingerprint' => 'FAKER' . $this->seed,
            'societe_adh' => 'Philippe'
        ];
        $expecteds = array_merge($expecteds, $new_expecteds);

        foreach ($expecteds as $key => $value) {
            $property = $this->members_fields[$key]['propname'];
            switch ($key) {
                case 'bool_admin_adh':
                    $this->assertSame($value, $adh->isAdmin());
                    break;
                case 'bool_exempt_adh':
                    $this->assertSame($value, $adh->isDueFree());
                    break;
                case 'bool_display_info':
                    $this->assertSame($value, $adh->appearsInMembersList());
                    break;
                case 'activite_adh':
                    $this->assertSame($value, $adh->isActive());
                    break;
                case 'mdp_adh':
                    $pw_checked = password_verify($value, $adh->password);
                    $this->assertTrue($pw_checked);
                    break;
                case 'ddn_adh':
                    //rely on age, not on birthdate
                    $this->assertNotNull($adh->$property);
                    $this->assertSame(' (28 years old)', $adh->getAge());
                    break;
                default:
                    $this->assertSame(
                        $adh->$property,
                        $value,
                        "$property expected {$value} got {$adh->$property}"
                    );
                    break;
            }
        }

        $d = \DateTime::createFromFormat('Y-m-d', $expecteds['ddn_adh']);

        $this->assertFalse($adh->hasChildren());
        $this->assertFalse($adh->hasParent());
        $this->assertFalse($adh->hasPicture());

        $this->assertSame('No', $adh->sadmin);
        $this->assertSame('No', $adh->sdue_free);
        $this->assertSame('No', $adh->sappears_in_list);
        $this->assertSame('No', $adh->sstaff);
        $this->assertSame('Active', $adh->sactive);
        $this->assertNull($adh->stitle);
        $this->assertSame('Non-member', $adh->sstatus);
        $this->assertSame('HOARAU Lucas', $adh->sfullname);
        $this->assertSame('2, boulevard Legros', $adh->saddress);
        $this->assertSame('HOARAU Lucas', $adh->sname);

        $this->assertSame($expecteds['adresse_adh'], $adh->getAddress());
        $this->assertSame($expecteds['cp_adh'], $adh->getZipcode());
        $this->assertSame($expecteds['ville_adh'], $adh->getTown());
        $this->assertSame($expecteds['pays_adh'], $adh->getCountry());

        $this->assertSame('HOARAU Lucas', $adh::getSName($this->zdb, $adh->id));
        $this->assertSame('active-account cotis-never', $adh->getRowClass());
    }

    /**
     * Look in database if test member already exists
     *
     * @return false|\Laminas\Db\ResultSet\ResultSet
     */
    protected function adhOneExists(): false|\Laminas\Db\ResultSet\ResultSet
    {
        $mdata = $this->dataAdherentOne();
        $select = $this->zdb->select(\Galette\Entity\Adherent::TABLE, 'a');
        $select->where(
            array(
                'a.fingerprint' => 'FAKER' . $this->seed,
                'a.login_adh' => $mdata['login_adh']
            )
        );

        $results = $this->zdb->execute($select);
        if ($results->count() === 0) {
            return false;
        } else {
            return $results;
        }
    }

    /**
     * Look in database if test member already exists
     *
     * @return false|\Laminas\Db\ResultSet\ResultSet
     */
    protected function adhTwoExists(): false|\Laminas\Db\ResultSet\ResultSet
    {
        $mdata = $this->dataAdherentTwo();
        $select = $this->zdb->select(\Galette\Entity\Adherent::TABLE, 'a');
        $select->where(
            array(
                'a.fingerprint' => 'FAKER' . $this->seed,
                'a.login_adh' => $mdata['login_adh']
            )
        );

        $results = $this->zdb->execute($select);
        if ($results->count() === 0) {
            return false;
        } else {
            return $results;
        }
    }

    /**
     * Get member one
     *
     * @return \Galette\Entity\Adherent
     */
    protected function getMemberOne(): \Galette\Entity\Adherent
    {
        $rs = $this->adhOneExists();
        if ($rs === false) {
            $this->createMember($this->dataAdherentOne());
        } else {
            $this->loadAdherent((int)$rs->current()->id_adh);
        }
        return $this->adh;
    }

    /**
     * Get member two
     *
     * @return \Galette\Entity\Adherent
     */
    protected function getMemberTwo(): \Galette\Entity\Adherent
    {
        $rs = $this->adhTwoExists();
        if ($rs === false) {
            $this->createMember($this->dataAdherentTwo());
        } else {
            $this->loadAdherent((int)$rs->current()->id_adh);
        }
        return $this->adh;
    }

    /**
     * Create contribution from data
     *
<<<<<<< HEAD
     * @param array                         $data Data to use to create contribution
=======
     * @param array<string,mixed>           $data    Data to use to create contribution
>>>>>>> 462ca84a
     * @param ?\Galette\Entity\Contribution $contrib Contribution instance, if any
     *
     * @return \Galette\Entity\Contribution
     */
<<<<<<< HEAD
    public function createContrib(array $data, \Galette\Entity\Contribution $contrib = null)
=======
    public function createContrib(array $data, \Galette\Entity\Contribution $contrib = null): \Galette\Entity\Contribution
>>>>>>> 462ca84a
    {
        if ($contrib === null) {
            $this->contrib = new \Galette\Entity\Contribution($this->zdb, $this->login);
            $contrib = $this->contrib;
        }

        $check = $contrib->check($data, [], []);
        if (is_array($check)) {
            var_dump($check);
        }
        $this->assertTrue($check);

        $store = $contrib->store();
        $this->assertTrue($store);

        return $contrib;
    }

    /**
     * Create test contribution in database
     *
     * @return void
     */
    protected function createContribution(): void
    {
        $now = new \DateTime(); // 2020-11-07
        $begin_date = clone $now;
        $begin_date->sub(new \DateInterval('P5M')); // 2020-06-08
        $begin_date->add(new \DateInterval('P3D')); // 2020-06-11

        $due_date = clone $begin_date;
        $due_date->sub(new \DateInterval('P1D'));
        $due_date->add(new \DateInterval('P1Y'));

        $data = [
            'id_adh' => $this->adh->id,
            'id_type_cotis' => 1, //annual fee
            'montant_cotis' => 92,
            'type_paiement_cotis' => 3,
            'info_cotis' => 'FAKER' . $this->seed,
            'date_enreg' => $begin_date->format('Y-m-d'),
            'date_debut_cotis' => $begin_date->format('Y-m-d'),
            'date_fin_cotis' => $due_date->format('Y-m-d'),
        ];
        $this->createContrib($data);
        $this->checkContribExpected();
    }

    /**
     * Check contributions expected
     *
     * @param ?\Galette\Entity\Contribution $contrib       Contribution instance, if any
     * @param array<string,mixed>           $new_expecteds Changes on expected values
     *
     * @return void
     */
    protected function checkContribExpected(\Galette\Entity\Contribution $contrib = null, array $new_expecteds = []): void
    {
        if ($contrib === null) {
            $contrib = $this->contrib;
        }

        $begin_date = $contrib->raw_begin_date;

        $due_date = clone $begin_date;
        $due_date->sub(new \DateInterval('P1D'));
        $due_date->add(new \DateInterval('P1Y'));

        $this->assertInstanceOf('DateTime', $contrib->raw_date);
        $this->assertInstanceOf('DateTime', $contrib->raw_begin_date);
        $this->assertInstanceOf('DateTime', $contrib->raw_end_date);

        $expecteds = [
            'id_adh' => "{$this->adh->id}",
            'id_type_cotis' => 1, //annual fee
            'montant_cotis' => '92',
            'type_paiement_cotis' => '3',
            'info_cotis' => 'FAKER' . $this->seed,
            'date_fin_cotis' => $due_date->format('Y-m-d'),
        ];
        $expecteds = array_merge($expecteds, $new_expecteds);

        $this->assertSame($expecteds['date_fin_cotis'], $contrib->raw_end_date->format('Y-m-d'));

        foreach ($expecteds as $key => $value) {
            $property = $this->contrib->fields[$key]['propname'];
            switch ($key) {
                case \Galette\Entity\ContributionsTypes::PK:
                    $ct = $this->contrib->type;
                    if ($ct instanceof \Galette\Entity\ContributionsTypes) {
                        $this->assertSame($value, (int)$ct->id);
                    } else {
                        $this->assertSame($value, $ct);
                    }
                    break;
                default:
                    $this->assertEquals($contrib->$property, $value, $property);
                    break;
            }
        }

        //load member from db
        $this->adh = new \Galette\Entity\Adherent($this->zdb, $this->adh->id);
        //member is now up-to-date
        $this->assertSame('active-account cotis-ok', $this->adh->getRowClass());
        $this->assertSame($this->contrib->end_date, $this->adh->due_date);
        $this->assertTrue($this->adh->isUp2Date());
        $this->assertTrue($contrib->isFee());
        $this->assertSame('Membership', $contrib->getTypeLabel());
        $this->assertSame('membership', $contrib->getRawType());
        $this->assertSame(
            $this->contrib->getRequired(),
            [
                'id_type_cotis'     => 1,
                'id_adh'            => 1,
                'date_enreg'        => 1,
                'date_debut_cotis'  => 1,
                'date_fin_cotis'    => 1,
                'montant_cotis'     => 1
            ]
        );
    }

    /**
     * Initialize default status in database
     *
     * @return void
     */
    protected function initStatus(): void
    {
        $status = new \Galette\Entity\Status($this->zdb);
        if (count($status->getList()) === 0) {
            //status are not yet instantiated.
            $res = $status->installInit();
            $this->assertTrue($res);
        }
    }

    /**
     * Initialize default contributions types in database
     *
     * @return void
     */
    protected function initContributionsTypes(): void
    {
        $ct = new \Galette\Entity\ContributionsTypes($this->zdb);
        if (count($ct->getCompleteList()) === 0) {
            //contributions types are not yet instanciated.
            $res = $ct->installInit();
            $this->assertTrue($res);
        }
    }

    /**
     * Initialize default payment types in database
     *
     * @return void
     */
    protected function initPaymentTypes(): void
    {
        $types = new \Galette\Repository\PaymentTypes($this->zdb, $this->preferences, $this->login);
        if (count($types->getList()) === 0) {
            //payment types are not yet instanciated.
            $res = $types->installInit();
            $this->assertTrue($res);
        }
    }

    /**
     * Initialize default titles in database
     *
     * @return void
     */
    protected function initTitles(): void
    {
        $titles = new \Galette\Repository\Titles($this->zdb);
        if (count($titles->getList()) === 0) {
            $res = $titles->installInit();
            $this->assertTrue($res);
        }
    }

    /**
     * Initialize default PDF models in database
     *
     * @return void
     */
    protected function initModels(): void
    {
        $models = new \Galette\Repository\PdfModels($this->zdb, $this->preferences, $this->login);
        $res = $models->installInit(false);
        $this->assertTrue($res);
    }

    /**
     * Clean history
     *
     * @return void
     */
    protected function cleanHistory(): void
    {
        $this->zdb->db->query(
            'TRUNCATE TABLE ' . PREFIX_DB . \Galette\Core\History::TABLE,
            \Laminas\Db\Adapter\Adapter::QUERY_MODE_EXECUTE
        );
    }

    /**
     * Log-in as super administrator
     *
     * @return void
     */
    protected function logSuperAdmin(): void
    {
        $this->login->logAdmin('superadmin', $this->preferences);
        $this->assertTrue($this->login->isLogged());
        $this->assertTrue($this->login->isSuperAdmin());
    }
}<|MERGE_RESOLUTION|>--- conflicted
+++ resolved
@@ -554,20 +554,12 @@
     /**
      * Create contribution from data
      *
-<<<<<<< HEAD
-     * @param array                         $data Data to use to create contribution
-=======
      * @param array<string,mixed>           $data    Data to use to create contribution
->>>>>>> 462ca84a
      * @param ?\Galette\Entity\Contribution $contrib Contribution instance, if any
      *
      * @return \Galette\Entity\Contribution
      */
-<<<<<<< HEAD
-    public function createContrib(array $data, \Galette\Entity\Contribution $contrib = null)
-=======
     public function createContrib(array $data, \Galette\Entity\Contribution $contrib = null): \Galette\Entity\Contribution
->>>>>>> 462ca84a
     {
         if ($contrib === null) {
             $this->contrib = new \Galette\Entity\Contribution($this->zdb, $this->login);
