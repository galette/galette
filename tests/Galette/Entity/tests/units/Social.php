<?php

/**
<<<<<<< HEAD
 * Socials tests
 *
 * PHP version 5
 *
 * Copyright © 2021-2024 The Galette Team
=======
 * Copyright © 2003-2024 The Galette Team
>>>>>>> 462ca84a
 *
 * This file is part of Galette (https://galette.eu).
 *
 * Galette is free software: you can redistribute it and/or modify
 * it under the terms of the GNU General Public License as published by
 * the Free Software Foundation, either version 3 of the License, or
 * (at your option) any later version.
 *
 * Galette is distributed in the hope that it will be useful,
 * but WITHOUT ANY WARRANTY; without even the implied warranty of
 * MERCHANTABILITY or FITNESS FOR A PARTICULAR PURPOSE.  See the
 *  GNU General Public License for more details.
 *
 * You should have received a copy of the GNU General Public License
 * along with Galette. If not, see <http://www.gnu.org/licenses/>.
<<<<<<< HEAD
 *
 * @category  Entity
 * @package   GaletteTests
 *
 * @author    Johan Cwiklinski <johan@x-tnd.be>
 * @copyright 2019-2024 The Galette Team
 * @license   http://www.gnu.org/licenses/gpl-3.0.html GPL License 3.0 or (at your option) any later version
 * @link      http://galette.tuxfamily.org
 * @since     2021-10-26
=======
>>>>>>> 462ca84a
 */

declare(strict_types=1);

namespace Galette\Entity\test\units;

use Galette\GaletteTestCase;

/**
 * Status tests
 *
<<<<<<< HEAD
 * @category  Entity
 * @name      Social
 * @package   GaletteTests
 * @author    Johan Cwiklinski <johan@x-tnd.be>
 * @copyright 2021-2024 The Galette Team
 * @license   http://www.gnu.org/licenses/gpl-3.0.html GPL License 3.0 or (at your option) any later version
 * @link      http://galette.tuxfamily.org
 * @since     2021-10-26
=======
 * @author Johan Cwiklinski <johan@x-tnd.be>
>>>>>>> 462ca84a
 */
class Social extends GaletteTestCase
{
    protected int $seed = 25568744158;

    /**
     * Tear down tests
     *
     * @return void
     */
    public function tearDown(): void
    {
        parent::tearDown();

        $this->deleteSocials();

        //drop dynamic translations
        $delete = $this->zdb->delete(\Galette\Core\L10n::TABLE);
        $this->zdb->execute($delete);

        $delete = $this->zdb->delete(\Galette\Entity\Adherent::TABLE);
        $delete->where(['fingerprint' => 'FAKER' . $this->seed]);
        $this->zdb->execute($delete);
    }

    /**
     * Delete socials
     *
     * @return void
     */
    private function deleteSocials(): void
    {
        $delete = $this->zdb->delete(\Galette\Entity\Social::TABLE);
        $this->zdb->execute($delete);
    }

    /**
     * Test social object
     *
     * @return void
     */
    public function testObject(): void
    {
        $social = new \Galette\Entity\Social($this->zdb);

        //setters and getters
        $this->assertInstanceOf(\Galette\Entity\Social::class, $social->setType('mytype'));
        $this->assertSame('mytype', $social->type);

        $this->assertInstanceOf(\Galette\Entity\Social::class, $social->setUrl('myurl'));
        $this->assertSame('myurl', $social->url);

        //null as member id for Galette main preferences
        $this->assertInstanceOf(\Galette\Entity\Social::class, $social->setLinkedMember(null));
        $this->assertNull($social->id_adh);
        $this->assertNull($social->member);

        $this->getMemberTwo();
        $this->assertInstanceOf(\Galette\Entity\Social::class, $social->setLinkedMember($this->adh->id));
        $this->assertSame($this->adh->id, $social->id_adh);
        $this->assertInstanceOf(\Galette\Entity\Adherent::class, $social->member);
        $this->assertSame($this->adh->name, $social->member->name);
    }

    /**
     * Test socials "system" types
     *
     * @return void
     */
    public function testGetSystemTypes(): void
    {
        $social = new \Galette\Entity\Social($this->zdb);
        $this->assertCount(10, $social->getSystemTypes());
        $this->assertSame($social->getSystemTypes(true), $social->getSystemTypes());
        $this->assertCount(10, $social->getSystemTypes(false));

        $this->assertSame('Twitter', $social->getSystemType(\Galette\Entity\Social::TWITTER));
        $this->assertSame('twitter', $social->getSystemType(\Galette\Entity\Social::TWITTER, false));
    }

    /**
     * Test getListForMember
     *
     * @return void
     */
    public function testGetListForMember(): void
    {
        $this->assertEmpty(\Galette\Entity\Social::getListForMember(null));

        $this->getMemberTwo();
        $this->assertEmpty(\Galette\Entity\Social::getListForMember($this->adh->id));

        $social = new \Galette\Entity\Social($this->zdb);
        $this->assertTrue(
            $social
                ->setType(\Galette\Entity\Social::MASTODON)
                ->setUrl('mastodon URL')
                ->setLinkedMember($this->adh->id)
                ->store()
        );

        $socials = \Galette\Entity\Social::getListForMember($this->adh->id);
        $this->assertCount(1, $socials);
        $social = array_pop($socials);
        $this->assertSame(\Galette\Entity\Social::MASTODON, $social->type);
        $this->assertSame($this->adh->id, $social->id_adh);
        $this->assertSame('mastodon URL', $social->url);

        $social = new \Galette\Entity\Social($this->zdb);
        $this->assertTrue(
            $social
                ->setType(\Galette\Entity\Social::MASTODON)
                ->setUrl('Galette mastodon URL')
                ->setLinkedMember(null)
                ->store()
        );

        $social = new \Galette\Entity\Social($this->zdb);
        $this->assertTrue(
            $social
                ->setType(\Galette\Entity\Social::JABBER)
                ->setUrl('Galette jabber')
                ->setLinkedMember(null)
                ->store()
        );

        $social = new \Galette\Entity\Social($this->zdb);
        $this->assertTrue(
            $social
                ->setType(\Galette\Entity\Social::MASTODON)
                ->setUrl('Another Galette mastodon URL')
                ->setLinkedMember(null)
                ->store()
        );

        $this->assertCount(3, \Galette\Entity\Social::getListForMember(null));
        $this->assertCount(1, \Galette\Entity\Social::getListForMember(null, \Galette\Entity\Social::JABBER));

        $this->assertTrue($social->remove());
        $this->assertCount(2, \Galette\Entity\Social::getListForMember(null));
    }
}<|MERGE_RESOLUTION|>--- conflicted
+++ resolved
@@ -1,15 +1,7 @@
 <?php
 
 /**
-<<<<<<< HEAD
- * Socials tests
- *
- * PHP version 5
- *
- * Copyright © 2021-2024 The Galette Team
-=======
  * Copyright © 2003-2024 The Galette Team
->>>>>>> 462ca84a
  *
  * This file is part of Galette (https://galette.eu).
  *
@@ -25,18 +17,6 @@
  *
  * You should have received a copy of the GNU General Public License
  * along with Galette. If not, see <http://www.gnu.org/licenses/>.
-<<<<<<< HEAD
- *
- * @category  Entity
- * @package   GaletteTests
- *
- * @author    Johan Cwiklinski <johan@x-tnd.be>
- * @copyright 2019-2024 The Galette Team
- * @license   http://www.gnu.org/licenses/gpl-3.0.html GPL License 3.0 or (at your option) any later version
- * @link      http://galette.tuxfamily.org
- * @since     2021-10-26
-=======
->>>>>>> 462ca84a
  */
 
 declare(strict_types=1);
@@ -48,18 +28,7 @@
 /**
  * Status tests
  *
-<<<<<<< HEAD
- * @category  Entity
- * @name      Social
- * @package   GaletteTests
- * @author    Johan Cwiklinski <johan@x-tnd.be>
- * @copyright 2021-2024 The Galette Team
- * @license   http://www.gnu.org/licenses/gpl-3.0.html GPL License 3.0 or (at your option) any later version
- * @link      http://galette.tuxfamily.org
- * @since     2021-10-26
-=======
  * @author Johan Cwiklinski <johan@x-tnd.be>
->>>>>>> 462ca84a
  */
 class Social extends GaletteTestCase
 {
