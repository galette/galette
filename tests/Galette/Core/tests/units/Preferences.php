<?php

/**
 * Copyright © 2003-2024 The Galette Team
 *
<<<<<<< HEAD
 * Copyright © 2013-2024 The Galette Team
 *
 * This file is part of Galette (http://galette.tuxfamily.org).
=======
 * This file is part of Galette (https://galette.eu).
>>>>>>> 462ca84a
 *
 * Galette is free software: you can redistribute it and/or modify
 * it under the terms of the GNU General Public License as published by
 * the Free Software Foundation, either version 3 of the License, or
 * (at your option) any later version.
 *
 * Galette is distributed in the hope that it will be useful,
 * but WITHOUT ANY WARRANTY; without even the implied warranty of
 * MERCHANTABILITY or FITNESS FOR A PARTICULAR PURPOSE.  See the
 *  GNU General Public License for more details.
 *
 * You should have received a copy of the GNU General Public License
 * along with Galette. If not, see <http://www.gnu.org/licenses/>.
<<<<<<< HEAD
 *
 * @category  Core
 * @package   GaletteTests
 *
 * @author    Johan Cwiklinski <johan@x-tnd.be>
 * @copyright 2013-2024 The Galette Team
 * @license   http://www.gnu.org/licenses/gpl-3.0.html GPL License 3.0 or (at your option) any later version
 * @link      http://galette.tuxfamily.org
 * @since     2013-10-19
=======
>>>>>>> 462ca84a
 */

declare(strict_types=1);

namespace Galette\Core\test\units;

use PHPMailer\PHPMailer\PHPMailer;
use PHPUnit\Framework\TestCase;

/**
 * Preferences tests class
 *
<<<<<<< HEAD
 * @category  Core
 * @name      Preferences
 * @package   GaletteTests
 * @author    Johan Cwiklinski <johan@x-tnd.be>
 * @copyright 2013-2024 The Galette Team
 * @license   http://www.gnu.org/licenses/gpl-3.0.html GPL License 3.0 or (at your option) any later version
 * @link      http://galette.tuxfamily.org
 * @since     2013-01-13
=======
 * @author Johan Cwiklinski <johan@x-tnd.be>
>>>>>>> 462ca84a
 */
class Preferences extends TestCase
{
    private ?\Galette\Core\Preferences $preferences = null;
    private \Galette\Core\Db $zdb;
    private \Galette\Core\Login $login;

    /**
     * Set up tests
     *
     * @return void
     */
    public function setUp(): void
    {
        $gapp =  new \Galette\Core\SlimApp();
        $app = $gapp->getApp();
        $app->addRoutingMiddleware();

        $plugins = new \Galette\Core\Plugins();
        require GALETTE_BASE_PATH . '/includes/dependencies.php';
        $container = $app->getContainer();
        $_SERVER['HTTP_HOST'] = '';

        $this->zdb = $container->get('zdb');
        $this->login = $container->get('login');
        $this->preferences = $container->get('preferences');

        global $routeparser;
        $routeparser = $container->get(\Slim\Routing\RouteParser::class);

        $authenticate = new \Galette\Middleware\Authenticate($container);
        require GALETTE_ROOT . 'includes/routes/main.routes.php';
        require GALETTE_ROOT . 'includes/routes/authentication.routes.php';
    }

    /**
     * Tear down tests
     *
     * @return void
     */
    public function tearDown(): void
    {
        if (TYPE_DB === 'mysql') {
            $this->assertSame([], $this->zdb->getWarnings());
        }

        $delete = $this->zdb->delete(\Galette\Entity\Social::TABLE);
        $this->zdb->execute($delete);
    }

    /**
     * Test preferences initialization
     *
     * @return void
     */
    public function testInstallInit(): void
    {
        $result = $this->preferences->installInit(
            'en_US',
            'da_admin',
            password_hash('da_secret', PASSWORD_BCRYPT)
        );
        $this->assertTrue($result);

        //new object with values loaded from database to compare
        $prefs = new \Galette\Core\Preferences($this->zdb);

        foreach ($prefs->getDefaults() as $key => $expected) {
            $value = $prefs->$key;

            switch ($key) {
                case 'pref_admin_login':
                    $this->assertSame('da_admin', $value);
                    break;
                case 'pref_admin_pass':
                    $pw_checked = password_verify('da_secret', $value);
                    $this->assertTrue($pw_checked);
                    break;
                case 'pref_lang':
                    $this->assertSame('en_US', $value);
                    break;
                case 'pref_card_year':
                    $this->assertSame(date('Y'), $value);
                    break;
                default:
                    $this->assertEquals($expected, $value, 'Wrong value for ' . $key);
                    break;
            }
        }

        //tru to set and get a non existent value
        $prefs->doesnotexists = 'that *does* not exists.';
        $false_result = $prefs->doesnotexists;
        $this->assertFalse($false_result);

        //change slogan
        $slogan = 'One Galette to rule them all';
        $prefs->pref_slogan = $slogan;
        $check = $prefs->pref_slogan;
        $this->assertSame($slogan, $check);

        //change password
        $new_pass = 'anoth3er_s3cr3t';
        $prefs->pref_admin_pass = $new_pass;
        $pass = $prefs->pref_admin_pass;
        $pw_checked = password_verify($new_pass, $pass);
        $this->assertTrue($pw_checked);

        $this->preferences->pref_nom = 'Galette';
        $this->preferences->pref_ville = 'Avignon';
        $this->preferences->pref_cp = '84000';
        $this->preferences->pref_adresse = 'Palais des Papes';
        $this->preferences->pref_adresse2 = 'Au milieu';
        $this->preferences->pref_pays = 'France';

        $expected = "Galette\nPalais des Papes\nAu milieu\n84000 Avignon - France";
        $address = $this->preferences->getPostalAddress();

        $this->assertSame($expected, $address);

        $slogan = $this->preferences->pref_slogan;
        $this->assertEquals('', $slogan);

        $slogan = 'One Galette to rule them all';
        $this->preferences->pref_slogan = $slogan;
        $result = $this->preferences->store();

        $this->assertTrue($result);

        $prefs = new \Galette\Core\Preferences($this->zdb);
        $check_slogan = $prefs->pref_slogan;
        $this->assertEquals($slogan, $check_slogan);

        //reset database value...
        $this->preferences->pref_slogan = '';
        $this->preferences->store();
    }

    /**
     * Test fields names
     *
     * @return void
     */
    public function testFieldsNames(): void
    {
        $this->preferences->load();
        $fields_names = $this->preferences->getFieldsNames();
        $expected = array_keys($this->preferences->getDefaults());

        sort($fields_names);
        sort($expected);

        $this->assertSame($expected, $fields_names);
    }

    /**
     * Test preferences updating when some are missing
     *
     * @return void
     */
    public function testUpdate(): void
    {
        $delete = $this->zdb->delete(\Galette\Core\Preferences::TABLE);
        $delete->where(
            array(
                \Galette\Core\Preferences::PK => 'pref_footer'
            )
        );
        $this->zdb->execute($delete);

        $delete = $this->zdb->delete(\Galette\Core\Preferences::TABLE);
        $delete->where(
            array(
                \Galette\Core\Preferences::PK => 'pref_new_contrib_script'
            )
        );
        $this->zdb->execute($delete);

        $this->preferences->load();
        $footer = $this->preferences->pref_footer;
        $new_contrib_script = $this->preferences->pref_new_contrib_script;

        $this->assertFalse($footer);
        $this->assertFalse($new_contrib_script);

        $prefs = new \Galette\Core\Preferences($this->zdb);
        $footer = $prefs->pref_footer;
        $new_contrib_script = $prefs->pref_new_contrib_script;

        $this->assertSame('', $footer);
        $this->assertSame('', $new_contrib_script);
    }

    /**
     * Test public pages visibility
     *
     * @return void
     */
    public function testPublicPagesVisibility(): void
    {
        $this->preferences->load();

        $visibility = $this->preferences->pref_publicpages_visibility;
        $this->assertEquals(
            \Galette\Core\Preferences::PUBLIC_PAGES_VISIBILITY_RESTRICTED,
            $visibility
        );

        $anon_login = new \Galette\Core\Login(
            $this->zdb,
            new \Galette\Core\I18n()
        );

        $admin_login = $this->getMockBuilder(\Galette\Core\Login::class)
            ->setConstructorArgs(array($this->zdb, new \Galette\Core\I18n()))
            ->onlyMethods(array('isAdmin'))
            ->getMock();
        $admin_login->method('isAdmin')->willReturn(true);

        $user_login = $this->getMockBuilder(\Galette\Core\Login::class)
            ->setConstructorArgs(array($this->zdb, new \Galette\Core\I18n()))
            ->onlyMethods(array('isUp2Date'))
            ->getMock();
        $user_login->method('isUp2Date')->willReturn(true);

        $visible = $this->preferences->showPublicPages($anon_login);
        $this->assertFalse($visible);

        $visible = $this->preferences->showPublicPages($admin_login);
        $this->assertTrue($visible);

        $visible = $this->preferences->showPublicPages($user_login);
        $this->assertTrue($visible);

        $this->preferences->pref_publicpages_visibility
            = \Galette\Core\Preferences::PUBLIC_PAGES_VISIBILITY_PUBLIC;

        $visible = $this->preferences->showPublicPages($anon_login);
        $this->assertTrue($visible);

        $visible = $this->preferences->showPublicPages($admin_login);
        $this->assertTrue($visible);

        $visible = $this->preferences->showPublicPages($user_login);
        $this->assertTrue($visible);

        $this->preferences->pref_publicpages_visibility
            = \Galette\Core\Preferences::PUBLIC_PAGES_VISIBILITY_PRIVATE;

        $visible = $this->preferences->showPublicPages($anon_login);
        $this->assertFalse($visible);

        $visible = $this->preferences->showPublicPages($admin_login);
        $this->assertTrue($visible);

        $visible = $this->preferences->showPublicPages($user_login);
        $this->assertFalse($visible);
    }

    /**
     * Data provider for colors
     *
     * @return array
     */
    public static function colorsProvider(): array
    {
        return [
            [
                'prop' => 'tcol',
                'color' => '#f0f0f0',
                'expected' => '#f0f0f0'
            ], [
                'prop' => 'tcol',
                'color' => '#f0f0f0f0',
                'expected' => '#FFFFFF'
            ], [
                'prop' => 'tcol',
                'color' => 'f0f0f0',
                'expected' => '#f0f0f0'
            ], [
                'prop' => 'tcol',
                'color' => 'azerty',
                'expected' => '#FFFFFF'

            ]
        ];
    }

    /**
     * Test colors
     *
     * @dataProvider colorsProvider
     *
     * @param string $prop     Property to be set
     * @param string $color    Color to set
     * @param string $expected Expected color
     *
     * @return void
     */
    public function testColors(string $prop, string $color, string $expected): void
    {
        $prop = 'pref_card_' . $prop;
        $this->preferences->$prop = $color;
        $this->assertSame($expected, $this->preferences->$prop);
    }

    /**
     * Test social networks
     *
     * @return void
     */
    public function testSocials(): void
    {
        $preferences = [];
        foreach ($this->preferences->getDefaults() as $key => $value) {
            $preferences[$key] = $value;
        }

        $preferences = array_merge($preferences, [
            'pref_nom' => 'Galette',
            'pref_ville' => 'Avignon',
            'pref_cp' => '84000',
            'pref_adresse' => 'Palais des Papes',
            'pref_adresse2' => 'Au milieu',
            'pref_pays' => 'France'
        ]);

        //will create 2 social networks in table
        $post = [
            'notasocial' => 'notasocial', //must be ignored
            'social_new_type_1' => \Galette\Entity\Social::MASTODON,
            'social_new_value_1' => 'Galette mastodon URL',
            'social_new_type_2' => \Galette\Entity\Social::JABBER,
            'social_new_value_2' => 'Galette jabber ID',
            'social_new_type_3' => \Galette\Entity\Social::FACEBOOK,
            'social_new_value_3' => '', //empty value, no entry
            'social_new_type_4' => \Galette\Entity\Social::BLOG, //no value, no entry
        ];

        $post = array_merge($preferences, $post);

        $this->assertTrue(
            $this->preferences->check($post, $this->login),
            print_r($this->preferences->getErrors(), true)
        );
        $this->assertTrue($this->preferences->store());

        $socials = \Galette\Entity\Social::getListForMember(null);
        $this->assertCount(2, $socials);

        $this->assertCount(
            1,
            \Galette\Entity\Social::getListForMember(null, \Galette\Entity\Social::MASTODON)
        );
        $this->assertCount(
            1,
            \Galette\Entity\Social::getListForMember(null, \Galette\Entity\Social::JABBER)
        );
        $this->assertCount(
            0,
            \Galette\Entity\Social::getListForMember(null, \Galette\Entity\Social::FACEBOOK)
        );
        $this->assertCount(
            0,
            \Galette\Entity\Social::getListForMember(null, \Galette\Entity\Social::BLOG)
        );

        //create one new social network
        $post = [
            'social_new_type_1' => \Galette\Entity\Social::FACEBOOK,
            'social_new_value_1' => 'Galette does not have facebook',
        ];

        //existing social networks, change jabber ID
        foreach ($socials as $social) {
            $post['social_' . $social->id] = $social->url . ($social->type == \Galette\Entity\Social::JABBER ? ' - modified' : '');
        }

        $post = array_merge($preferences, $post);

        $this->assertTrue(
            $this->preferences->check($post, $this->login),
            print_r($this->preferences->getErrors(), true)
        );
        $this->assertTrue($this->preferences->store());

        $socials = \Galette\Entity\Social::getListForMember(null);
        $this->assertCount(3, $socials);

        $search = \Galette\Entity\Social::getListForMember(null, \Galette\Entity\Social::MASTODON);
        $this->assertCount(1, $search);
        $masto = array_pop($search);
        $this->assertSame('Galette mastodon URL', $masto->url);

        $search = \Galette\Entity\Social::getListForMember(null, \Galette\Entity\Social::JABBER);
        $this->assertCount(1, $search);
        $jabber = array_pop($search);
        $this->assertSame('Galette jabber ID - modified', $jabber->url);

        $search = \Galette\Entity\Social::getListForMember(null, \Galette\Entity\Social::FACEBOOK);
        $this->assertCount(1, $search);
        $facebook = array_pop($search);
        $this->assertSame('Galette does not have facebook', $facebook->url);

        $post = [];

        //existing social networks, drop mastodon
        foreach ($socials as $social) {
            if ($social->type != \Galette\Entity\Social::MASTODON) {
                $post['social_' . $social->id] = $social->url;
            }
        }

        $post = array_merge($preferences, $post);
        $this->assertTrue(
            $this->preferences->check($post, $this->login),
            print_r($this->preferences->getErrors(), true)
        );
        $this->assertTrue($this->preferences->store());

        $socials = \Galette\Entity\Social::getListForMember(null);
        $this->assertCount(2, $socials);

        $this->assertCount(
            0,
            \Galette\Entity\Social::getListForMember(null, \Galette\Entity\Social::MASTODON)
        );
        $this->assertCount(
            1,
            \Galette\Entity\Social::getListForMember(null, \Galette\Entity\Social::JABBER)
        );
        $this->assertCount(
            1,
            \Galette\Entity\Social::getListForMember(null, \Galette\Entity\Social::FACEBOOK)
        );
    }

    /**
     * Test email signature
     *
     * @return void
     */
    public function testGetMailSignature(): void
    {
        $mail = new PHPMailer();
        $this->assertSame("\r\n-- \r\nGalette", $this->preferences->getMailSignature($mail));

        $this->preferences->pref_website = 'https://galette.eu';
        $this->assertSame(
            "\r\n-- \r\nGalette\r\n\r\nhttps://galette.eu",
            $this->preferences->getMailSignature($mail)
        );

        //with legacy values
        $this->preferences->pref_mail_sign = "{NAME}\r\n\r\n{WEBSITE}\r\n{FACEBOOK}\r\n{TWITTER}\r\n{LINKEDIN}\r\n{VIADEO}";
        $this->assertSame(
            "\r\n-- \r\nGalette\r\n\r\nhttps://galette.eu",
            $this->preferences->getMailSignature($mail)
        );

        $social = new \Galette\Entity\Social($this->zdb);
        $this->assertTrue(
            $social
                ->setType(\Galette\Entity\Social::MASTODON)
                ->setUrl('https://framapiaf.org/@galette')
                ->setLinkedMember(null)
                ->store()
        );
        $this->assertCount(
            1,
            \Galette\Entity\Social::getListForMember(null, \Galette\Entity\Social::MASTODON)
        );

        $this->preferences->pref_mail_sign = "{ASSO_NAME}\r\n\r\n{ASSO_WEBSITE} - {ASSO_SOCIAL_MASTODON}";
        $this->assertSame(
            "\r\n-- \r\nGalette\r\n\r\nhttps://galette.eu - https://framapiaf.org/@galette",
            $this->preferences->getMailSignature($mail)
        );

        $social = new \Galette\Entity\Social($this->zdb);
        $this->assertTrue(
            $social
                ->setType(\Galette\Entity\Social::MASTODON)
                ->setUrl('Galette mastodon URL - the return')
                ->setLinkedMember(null)
                ->store()
        );
        $this->assertCount(
            2,
            \Galette\Entity\Social::getListForMember(null, \Galette\Entity\Social::MASTODON)
        );
        $this->assertSame(
            "\r\n-- \r\nGalette\r\n\r\nhttps://galette.eu - https://framapiaf.org/@galette, Galette mastodon URL - the return",
            $this->preferences->getMailSignature($mail)
        );
    }

    /**
     * Test getLegend
     *
     * @return void
     */
    public function testGetLegend(): void
    {
        $legend = $this->preferences->getLegend();
        $this->assertCount(2, $legend);
<<<<<<< HEAD
        $this->assertCount(9, $legend['main']['patterns']);
=======
        $this->assertCount(10, $legend['main']['patterns']);
>>>>>>> 462ca84a
        $this->assertCount(10, $legend['socials']['patterns']);
        $this->assertSame(
            [
            'title' => __('Mastodon'),
            'pattern' => '/{ASSO_SOCIAL_MASTODON}/'
            ],
            $legend['socials']['patterns']['asso_social_mastodon']
        );

        $social = new \Galette\Entity\Social($this->zdb);
        $this->assertTrue(
            $social
                ->setType('mynewtype')
                ->setUrl('Galette specific social network URL')
                ->setLinkedMember(null)
                ->store()
        );

        $legend = $this->preferences->getLegend();
        $this->assertCount(2, $legend);
        $this->assertCount(11, $legend['socials']['patterns']);
        $this->assertTrue(isset($legend['socials']['patterns']['asso_social_mynewtype']));
        $this->assertSame(
            [
                'title' => 'mynewtype',
                'pattern' => '/{ASSO_SOCIAL_MYNEWTYPE}/'
            ],
            $legend['socials']['patterns']['asso_social_mynewtype']
        );
    }

    /**
     * Test website URL
     *
     * @return void
     */
    public function testWebsiteURL(): void
    {
        $preferences = [];
        foreach ($this->preferences->getDefaults() as $key => $value) {
            $preferences[$key] = $value;
        }

        $post = array_merge($preferences, ['pref_website' => 'https://galette.eu']);
        $this->assertTrue(
            $this->preferences->check($post, $this->login),
            print_r($this->preferences->getErrors(), true)
        );

        $post = array_merge($preferences, ['pref_website' => 'galette.eu']);
        $this->assertFalse(
            $this->preferences->check($post, $this->login),
            print_r($this->preferences->getErrors(), true)
        );
        $this->assertSame(['- Invalid website URL.'], $this->preferences->getErrors());
    }
}<|MERGE_RESOLUTION|>--- conflicted
+++ resolved
@@ -3,13 +3,7 @@
 /**
  * Copyright © 2003-2024 The Galette Team
  *
-<<<<<<< HEAD
- * Copyright © 2013-2024 The Galette Team
- *
- * This file is part of Galette (http://galette.tuxfamily.org).
-=======
  * This file is part of Galette (https://galette.eu).
->>>>>>> 462ca84a
  *
  * Galette is free software: you can redistribute it and/or modify
  * it under the terms of the GNU General Public License as published by
@@ -23,18 +17,6 @@
  *
  * You should have received a copy of the GNU General Public License
  * along with Galette. If not, see <http://www.gnu.org/licenses/>.
-<<<<<<< HEAD
- *
- * @category  Core
- * @package   GaletteTests
- *
- * @author    Johan Cwiklinski <johan@x-tnd.be>
- * @copyright 2013-2024 The Galette Team
- * @license   http://www.gnu.org/licenses/gpl-3.0.html GPL License 3.0 or (at your option) any later version
- * @link      http://galette.tuxfamily.org
- * @since     2013-10-19
-=======
->>>>>>> 462ca84a
  */
 
 declare(strict_types=1);
@@ -47,18 +29,7 @@
 /**
  * Preferences tests class
  *
-<<<<<<< HEAD
- * @category  Core
- * @name      Preferences
- * @package   GaletteTests
- * @author    Johan Cwiklinski <johan@x-tnd.be>
- * @copyright 2013-2024 The Galette Team
- * @license   http://www.gnu.org/licenses/gpl-3.0.html GPL License 3.0 or (at your option) any later version
- * @link      http://galette.tuxfamily.org
- * @since     2013-01-13
-=======
  * @author Johan Cwiklinski <johan@x-tnd.be>
->>>>>>> 462ca84a
  */
 class Preferences extends TestCase
 {
@@ -565,11 +536,7 @@
     {
         $legend = $this->preferences->getLegend();
         $this->assertCount(2, $legend);
-<<<<<<< HEAD
-        $this->assertCount(9, $legend['main']['patterns']);
-=======
         $this->assertCount(10, $legend['main']['patterns']);
->>>>>>> 462ca84a
         $this->assertCount(10, $legend['socials']['patterns']);
         $this->assertSame(
             [
