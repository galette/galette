<?php

/**
<<<<<<< HEAD
 * Login tests
 *
 * PHP version 5
 *
 * Copyright © 2016-2024 The Galette Team
=======
 * Copyright © 2003-2024 The Galette Team
>>>>>>> 462ca84a
 *
 * This file is part of Galette (https://galette.eu).
 *
 * Galette is free software: you can redistribute it and/or modify
 * it under the terms of the GNU General Public License as published by
 * the Free Software Foundation, either version 3 of the License, or
 * (at your option) any later version.
 *
 * Galette is distributed in the hope that it will be useful,
 * but WITHOUT ANY WARRANTY; without even the implied warranty of
 * MERCHANTABILITY or FITNESS FOR A PARTICULAR PURPOSE.  See the
 *  GNU General Public License for more details.
 *
 * You should have received a copy of the GNU General Public License
 * along with Galette. If not, see <http://www.gnu.org/licenses/>.
<<<<<<< HEAD
 *
 * @category  Core
 * @package   GaletteTests
 *
 * @author    Johan Cwiklinski <johan@x-tnd.be>
 * @copyright 2016-2024 The Galette Team
 * @license   http://www.gnu.org/licenses/gpl-3.0.html GPL License 3.0 or (at your option) any later version
 * @link      http://galette.tuxfamily.org
 * @since     2016-12-05
=======
>>>>>>> 462ca84a
 */

declare(strict_types=1);

namespace Galette\Core\test\units;

use Galette\GaletteTestCase;

/**
 * Login tests class
 *
<<<<<<< HEAD
 * @category  Core
 * @name      Login
 * @package   GaletteTests
 * @author    Johan Cwiklinski <johan@x-tnd.be>
 * @copyright 2016-2024 The Galette Team
 * @license   http://www.gnu.org/licenses/gpl-3.0.html GPL License 3.0 or (at your option) any later version
 * @link      http://galette.tuxfamily.org
 * @since     2016-12-05
=======
 * @author Johan Cwiklinski <johan@x-tnd.be>
>>>>>>> 462ca84a
 */
class Login extends GaletteTestCase
{
    protected int $seed = 320112365;
    private string $login_adh = 'dumas.roger';
    private string $mdp_adh = 'sd8)AvtE|*';

    /**
     * Cleanup after tests
     *
     * @return void
     */
    public function tearDown(): void
    {
        $this->zdb = new \Galette\Core\Db();
        $delete = $this->zdb->delete(\Galette\Entity\Adherent::TABLE);
        $delete->where(['fingerprint' => 'FAKER' . $this->seed]);
        $this->zdb->execute($delete);

        parent::tearDown();
    }

    /**
     * Test defaults
     *
     * @return void
     */
    public function testDefaults(): void
    {
        $this->assertFalse($this->login->isLogged());
        $this->assertFalse($this->login->isStaff());
        $this->assertFalse($this->login->isAdmin());
        $this->assertFalse($this->login->isSuperAdmin());
        $this->assertFalse($this->login->isActive());
        $this->assertFalse($this->login->isCron());
        $this->assertFalse($this->login->isUp2Date());
        $this->assertFalse($this->login->isImpersonated());
<<<<<<< HEAD
        $this->assertFalse($this->login->lang);
=======
        $this->assertNull($this->login->lang);
>>>>>>> 462ca84a
    }

    /**
     * Test not logged-in users Impersonating
     *
     * @return void
     */
    public function testNotLoggedCantImpersonate(): void
    {
        $login = $this->getMockBuilder(\Galette\Core\Login::class)
            ->setConstructorArgs(array($this->zdb, $this->i18n))
            ->onlyMethods(array('isLogged'))
            ->getMock();
        $login->method('isLogged')->willReturn(false);

        $this->expectExceptionMessage('Only superadmin can impersonate!');
        $login->impersonate(1);
    }

    /**
     * Test staff users Impersonating
     *
     * @return void
     */
    public function testStaffCantImpersonate(): void
    {
        $login = $this->getMockBuilder(\Galette\Core\Login::class)
            ->setConstructorArgs(array($this->zdb, $this->i18n))
            ->onlyMethods(array('isLogged', 'isStaff', 'isAdmin', 'isSuperAdmin'))
            ->getMock();

        $login->method('isLogged')->willReturn(true);
        $login->method('isStaff')->willReturn(true);
        $login->method('isAdmin')->willReturn(false);
        $login->method('isSuperAdmin')->willReturn(false);

        $this->expectExceptionMessage('Only superadmin can impersonate!');
        $login->impersonate(1);
    }

    /**
     * Test admin users Impersonating
     *
     * @return void
     */
    public function testAdminCantImpersonate(): void
    {
        $login = $this->getMockBuilder(\Galette\Core\Login::class)
            ->setConstructorArgs(array($this->zdb, $this->i18n))
            ->onlyMethods(array('isLogged', 'isStaff', 'isAdmin', 'isSuperAdmin'))
            ->getMock();

        $login->method('isLogged')->willReturn(true);
        $login->method('isStaff')->willReturn(true);
        $login->method('isAdmin')->willReturn(true);
        $login->method('isSuperAdmin')->willReturn(false);

        $this->expectExceptionMessage('Only superadmin can impersonate!');
        $login->impersonate(1);
    }

    /**
     * Test Impersonating that throws an exception
     *
     * @return void
     */
    public function testImpersonateExistsWException(): void
    {
        $zdb = $this->getMockBuilder(\Galette\Core\Db::class)
            ->onlyMethods(array('execute'))
            ->getMock();

        $zdb->method('execute')
            ->willReturnCallback(
                function ($o): void {
                    throw new \LogicException('Error executing query!', 123);
                }
            );

        $login = $this->getMockBuilder(\Galette\Core\Login::class)
            ->setConstructorArgs(array($zdb, $this->i18n))
            ->onlyMethods(array('isSuperAdmin'))
            ->getMock();

        $login->method('isSuperAdmin')->willReturn(true);

        $this->assertFalse($login->impersonate(1));
    }

    /**
     * Test superadmin users Impersonating
     *
     * @return void
     */
    public function testSuperadminCanImpersonate(): void
    {
        $login = $this->getMockBuilder(\Galette\Core\Login::class)
            ->setConstructorArgs(array($this->zdb, $this->i18n))
            ->onlyMethods(array('isSuperAdmin'))
            ->getMock();

        $login->method('isSuperAdmin')->willReturn(true);

        ///We're faking, Impersonating won't work but will not throw any exception
        $this->assertFalse($login->impersonate(1));
    }

    /**
     * Test return requesting a non-existing property
     *
     * @return void
     */
    public function testInexistingGetter(): void
    {
        $this->expectException('RuntimeException');
        $this->expectExceptionMessage('Property doesnotexists is not set!');
        $this->assertFalse($this->login->doesnotexists);
    }

    /**
     * Test login exists
     *
     * @return void
     */
    public function testLoginExists(): void
    {
        $this->assertFalse($this->login->loginExists('exists'));
        $this->assertFalse($this->login->loginExists('doesnotexists'));
    }

    /**
     * Test login exists that throws an exception
     *
     * @return void
     */
    public function testLoginExistsWException(): void
    {
        $zdb = $this->getMockBuilder(\Galette\Core\Db::class)
            ->onlyMethods(array('execute'))
            ->getMock();

        $zdb->method('execute')
            ->willReturnCallback(
                function ($o): void {
                    if ($o instanceof \Laminas\Db\Sql\Select) {
                        throw new \LogicException('Error executing query!', 123);
                    }
                }
            );

        $login = new \Galette\Core\Login($zdb, $this->i18n);
        $this->assertTrue($login->loginExists('doesnotexists'));
    }

    /**
     * Test login as super admin
     *
     * @return void
     */
    public function testLogAdmin(): void
    {
        $this->login->logAdmin('superadmin', $this->preferences);
        $this->assertTrue($this->login->isLogged());
        $this->assertFalse($this->login->isStaff());
        $this->assertTrue($this->login->isAdmin());
        $this->assertTrue($this->login->isSuperAdmin());
        $this->assertTrue($this->login->isActive());
        $this->assertFalse($this->login->isCron());
        $this->assertFalse($this->login->isUp2Date());
        $this->assertFalse($this->login->isImpersonated());
        $this->assertSame($this->preferences->pref_lang, $this->login->lang);

        //test logout
        $this->login->logOut();
        $this->testDefaults();
    }

    /**
     * Creates or load test user
     *
     * @return void
     */
    private function createUser(): void
    {
        $select = $this->zdb->select(\Galette\Entity\Adherent::TABLE, 'a');
        $select->where(array('a.fingerprint' => 'FAKER' . $this->seed));
        $results = $this->zdb->execute($select);

        global $zdb, $login, $hist, $i18n; // globals :(
        $zdb = $this->zdb;
        $login = $this->login;
        $hist = $this->history;
        $i18n = $this->i18n;

        if ($results->count() === 0) {
            $status = new \Galette\Entity\Status($this->zdb);
            if (count($status->getList()) === 0) {
                $res = $status->installInit();
                $this->assertTrue($res);
            }

            $data = [
                'nom_adh' => 'Barre',
                'prenom_adh' => 'Olivier',
                'ville_adh' => 'Le GoffVille',
                'cp_adh' => '05 029',
                'adresse_adh' => '9, impasse Frédérique Boulanger',
                'email_adh' => 'bernadette37@hernandez.fr',
                'login_adh' => 'dumas.roger',
                'mdp_adh' => 'sd8)AvtE|*',
                'mdp_adh2' => 'sd8)AvtE|*',
                'bool_admin_adh' => false,
                'bool_exempt_adh' => false,
                'bool_display_info' => true,
                'sexe_adh' => 1,
                'prof_adh' => 'Pédologue',
                'titre_adh' => null,
                'ddn_adh' => '1948-10-23',
                'lieu_naissance' => 'Lagarde',
                'pseudo_adh' => 'elisabeth50',
                'pays_adh' => 'Géorgie',
                'tel_adh' => '05 05 20 88 04',
                'activite_adh' => true,
                'id_statut' => 6,
                'date_crea_adh' => '2019-09-02',
                'pref_lang' => 'nb_NO',
                'fingerprint' => 'FAKER' . $this->seed,
            ];

            $this->adh = new \Galette\Entity\Adherent($this->zdb);
            $this->adh->setDependencies(
                $this->preferences,
                $this->members_fields,
                $this->history
            );

            $check = $this->adh->check($data, [], []);
            if (is_array($check)) {
                var_dump($check);
            }
            $this->assertTrue($check);

            $store = $this->adh->store();
            $this->assertTrue($store);
        } else {
            $this->adh = new \Galette\Entity\Adherent($this->zdb, $results->current());
        }
    }

    /**
     * Look for a login that does exist
     *
     * @return void
     */
    public function testLoginExistsDb(): void
    {
        $this->createUser();
        $this->assertTrue($this->login->loginExists('dumas.roger'));
    }

    /**
     * Test user login
     *
     * @return void
     */
    public function testLogin(): void
    {
        $this->createUser();
        $this->assertFalse($this->login->login('doenotexists', 'empty'));
        $this->assertTrue($this->login->login($this->login_adh, $this->mdp_adh));
    }

    /**
     * Test logged user name
     *
     * @return void
     */
    public function testLoggedInAs(): void
    {
        global $translator;

        $this->createUser();
        $this->assertTrue($this->login->login($this->login_adh, $this->mdp_adh));

        /** Should get message in the right locale but doesn't... */
        $this->i18n->changeLanguage('en_US');
        $tstring = $translator->translate(
            "Logged in as:<br/>%login",
            'galette',
            $this->login->lang
        );
        $this->assertSame(
            str_replace(
                '%login',
                'Barre Olivier (dumas.roger)',
                $tstring
            ),
            $this->login->loggedInAs()
        );
        $this->assertSame('Barre Olivier (dumas.roger)', $this->login->loggedInAs(true));
    }

    /**
     * Test login from cron
     *
     * @return void
     */
    public function testLogCron(): void
    {
        $this->login->logCron('reminder', $this->preferences);
        $this->assertTrue($this->login->isLogged());
        $this->assertFalse($this->login->isStaff());
        $this->assertFalse($this->login->isAdmin());
        $this->assertFalse($this->login->isSuperAdmin());
        $this->assertFalse($this->login->isActive());
        $this->assertTrue($this->login->isCron());
        $this->assertFalse($this->login->isUp2Date());
        $this->assertFalse($this->login->isImpersonated());
        $this->assertSame('cron', $this->login->login);
        $this->assertSame($this->preferences->pref_lang, $this->login->lang);

        $this->expectException('Exception');
        $this->expectExceptionMessage('Not authorized!');
        $this->login->logCron('filename', $this->preferences);
    }
}<|MERGE_RESOLUTION|>--- conflicted
+++ resolved
@@ -1,15 +1,7 @@
 <?php
 
 /**
-<<<<<<< HEAD
- * Login tests
- *
- * PHP version 5
- *
- * Copyright © 2016-2024 The Galette Team
-=======
  * Copyright © 2003-2024 The Galette Team
->>>>>>> 462ca84a
  *
  * This file is part of Galette (https://galette.eu).
  *
@@ -25,18 +17,6 @@
  *
  * You should have received a copy of the GNU General Public License
  * along with Galette. If not, see <http://www.gnu.org/licenses/>.
-<<<<<<< HEAD
- *
- * @category  Core
- * @package   GaletteTests
- *
- * @author    Johan Cwiklinski <johan@x-tnd.be>
- * @copyright 2016-2024 The Galette Team
- * @license   http://www.gnu.org/licenses/gpl-3.0.html GPL License 3.0 or (at your option) any later version
- * @link      http://galette.tuxfamily.org
- * @since     2016-12-05
-=======
->>>>>>> 462ca84a
  */
 
 declare(strict_types=1);
@@ -48,18 +28,7 @@
 /**
  * Login tests class
  *
-<<<<<<< HEAD
- * @category  Core
- * @name      Login
- * @package   GaletteTests
- * @author    Johan Cwiklinski <johan@x-tnd.be>
- * @copyright 2016-2024 The Galette Team
- * @license   http://www.gnu.org/licenses/gpl-3.0.html GPL License 3.0 or (at your option) any later version
- * @link      http://galette.tuxfamily.org
- * @since     2016-12-05
-=======
  * @author Johan Cwiklinski <johan@x-tnd.be>
->>>>>>> 462ca84a
  */
 class Login extends GaletteTestCase
 {
@@ -97,11 +66,7 @@
         $this->assertFalse($this->login->isCron());
         $this->assertFalse($this->login->isUp2Date());
         $this->assertFalse($this->login->isImpersonated());
-<<<<<<< HEAD
-        $this->assertFalse($this->login->lang);
-=======
         $this->assertNull($this->login->lang);
->>>>>>> 462ca84a
     }
 
     /**
